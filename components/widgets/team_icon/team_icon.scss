@charset 'UTF-8';

@import 'compass/utilities';
@import 'compass/css3';
@import 'utils/module';

.TeamIcon__content {
    @include single-transition(all, .25s, ease);
    @include border-radius(8px);
    overflow: hidden;
    height: 100%;
    display: flex;
    flex-direction: column;
    justify-content: center;

    &.no-hover {
        transition:none;
    }
}

.TeamIcon__initials {
    &.TeamIcon__initials__lg {
        font-size: 3em;

    }
    &.TeamIcon__initials__sm {
        font-size: 14px;
    }
}

.TeamIcon {
    font-weight: 600;
    height: 34px;
    width: 34px;
    text-align: center;
    text-transform: uppercase;
    background-color: rgba(255, 255, 255, 0.16);
    border: 3px solid rgba(255, 255, 255, 0);
    border-radius: 8px;
    box-sizing: content-box;
    transition: box-shadow 0.3s, background-color 0.3s, border-color 0.3s;
    transform-origin: center center;
    position: relative;

    &:not(.no-hover):hover {
        box-shadow: 0 0 0 3px rgba(255, 255, 255, 0.32);
        border-color: var(--sidebar-teambar-bg);
        background-color: rgba(255, 255, 255, 0.32);
<<<<<<< HEAD
    }

    &:active {
        border-color: var(--sidebar-teambar-bg);
        box-shadow: 0 0 0 3px rgba(var(--sidebar-text-active-border-rgb), 0.72);
    }

    &.active {
        border-color: var(--sidebar-teambar-bg);
        box-shadow: 0 0 0 3px rgba(var(--sidebar-text-active-border-rgb), 0.72);
        background-color: rgba(255, 255, 255, 0.32);
=======

        &:before {
            content: "";
            position: absolute;
            width: 40px;
            height: 40px;
            border: 3px solid rgba(0, 0, 0, 0.2);
            border-radius: 8px;
            left: -3px;
            top: -3px;
        }

        &.TeamIcon__lg:before {
            width: 100px;
            height: 100px;
        }
    }

    &:not(.no-hover):active {
        border-color: var(--sidebar-header-bg);
        box-shadow: 0 0 0 3px rgba(var(--sidebar-text-active-border-rgb), 0.72);
    }

    &:not(.no-hover).active {
        border-color: var(--sidebar-header-bg);
        box-shadow: 0 0 0 3px rgba(var(--sidebar-text-active-border-rgb), 0.72);
        background-color: rgba(255, 255, 255, 0.32);

        &:before {
            content: "";
            position: absolute;
            width: 40px;
            height: 40px;
            border: 3px solid rgba(0, 0, 0, 0.2);
            border-radius: 8px;
            left: -3px;
            top: -3px;
        }

        &.TeamIcon__lg:before {
            width: 100px;
            height: 100px;
        }
>>>>>>> da9b87eb
    }

    &.TeamIcon__lg {
        width: 94px;
        height: 94px;
    }

    &.TeamIcon__sm {
        height: 34px;
        width: 34px;
    }

    &.withImage {
        border: none;
        &.TeamIcon__lg {
            width: 100px;
            height: 100px;
        }

        &.TeamIcon__sm {
            height: 40px;
            width: 40px;
        }

        .TeamIcon__image {
            transition: box-shadow 200ms;
            border-radius: 8px;
        }

        &:not(.no-hover):hover {
            box-shadow: 0 0 0 3px rgba(255, 255, 255, 0.32);

            .TeamIcon__image {
                box-shadow: inset 0 0 0 3px var(--sidebar-teambar-bg);
            }
        }
    }

    &.withImage.active {
        box-shadow:  0 0 0 3px rgba(var(--sidebar-text-active-border-rgb), 0.72);

        .TeamIcon__image {
            box-shadow: inset 0 0 0 3px var(--sidebar-teambar-bg);
        }
    }

    .TeamIcon__image {
        @include clearfix;
        @include background-size(100% 100%);
        background-color: $white;
        background-repeat: no-repeat;
        width: 100%;
        height: 100%;


    }
}<|MERGE_RESOLUTION|>--- conflicted
+++ resolved
@@ -46,7 +46,6 @@
         box-shadow: 0 0 0 3px rgba(255, 255, 255, 0.32);
         border-color: var(--sidebar-teambar-bg);
         background-color: rgba(255, 255, 255, 0.32);
-<<<<<<< HEAD
     }
 
     &:active {
@@ -58,51 +57,6 @@
         border-color: var(--sidebar-teambar-bg);
         box-shadow: 0 0 0 3px rgba(var(--sidebar-text-active-border-rgb), 0.72);
         background-color: rgba(255, 255, 255, 0.32);
-=======
-
-        &:before {
-            content: "";
-            position: absolute;
-            width: 40px;
-            height: 40px;
-            border: 3px solid rgba(0, 0, 0, 0.2);
-            border-radius: 8px;
-            left: -3px;
-            top: -3px;
-        }
-
-        &.TeamIcon__lg:before {
-            width: 100px;
-            height: 100px;
-        }
-    }
-
-    &:not(.no-hover):active {
-        border-color: var(--sidebar-header-bg);
-        box-shadow: 0 0 0 3px rgba(var(--sidebar-text-active-border-rgb), 0.72);
-    }
-
-    &:not(.no-hover).active {
-        border-color: var(--sidebar-header-bg);
-        box-shadow: 0 0 0 3px rgba(var(--sidebar-text-active-border-rgb), 0.72);
-        background-color: rgba(255, 255, 255, 0.32);
-
-        &:before {
-            content: "";
-            position: absolute;
-            width: 40px;
-            height: 40px;
-            border: 3px solid rgba(0, 0, 0, 0.2);
-            border-radius: 8px;
-            left: -3px;
-            top: -3px;
-        }
-
-        &.TeamIcon__lg:before {
-            width: 100px;
-            height: 100px;
-        }
->>>>>>> da9b87eb
     }
 
     &.TeamIcon__lg {
