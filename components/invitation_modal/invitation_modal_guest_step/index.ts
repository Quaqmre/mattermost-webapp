--- conflicted
+++ resolved
@@ -32,13 +32,8 @@
     return {
         actions: bindActionCreators(
             {
-<<<<<<< HEAD
-                getStandardAnalytics,
-                getCloudSubscription,
                 openModal,
-=======
                 getSubscriptionStats,
->>>>>>> 3a24c6a0
             },
             dispatch,
         ),
