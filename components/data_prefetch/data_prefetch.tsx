// Copyright (c) 2015-present Mattermost, Inc. All Rights Reserved.
// See LICENSE.txt for license information.

import React from 'react';
import PQueue from 'p-queue';
import {Channel} from 'mattermost-redux/types/channels';
import {Dictionary} from 'mattermost-redux/types/utilities';

import {Constants} from 'utils/constants';
import {loadProfilesForSidebar} from 'actions/user_actions.jsx';

const queue = new PQueue({concurrency: 2});

type Props = {
<<<<<<< HEAD
    currentChannel?: Channel;
=======
    currentChannelId: string;
>>>>>>> c69434a3
    prefetchQueueObj: Record<string, string[]>;
    prefetchRequestStatus: Dictionary<string>;
    unreadChannels: Channel[];
    actions: {
        prefetchChannelPosts: (channelId: string, delay?: number) => Promise<any>;
        trackDMGMOpenChannels: () => Promise<void>;
    };
}

/*
    This component is responsible for prefetching data. As of now component only fetches for channel posts based on the below set of rules.
    * Priority order:
        Fetches channel posts 2 at a time, with mentions followed channels with unreads.

    * Conditions for prefetching posts:
        On load of webapp
        On socket reconnect or system comes from sleep
        On new message in a channel where user has not visited in the present session
        On addition of user to a channel/GM
        On Team switch

        In order to solve the above conditions the component looks for changes in selector unread channels.
        if there is a change in unreads selector, then component clears existing queue as it can be obselete
        i.e there can be new mentions and we need to prioritise instead of unreads so, contructs a new queue
        with dispacthes of unreads posts for channels which do not have prefetched requests.

    * other changes:
        Adds current channel posts requests to be dispatched as soon as it is set in redux state instead of dispatching it from actions down the hierarchy. Otherwise couple of prefetching requests are sent before the postlist makes a request for posts.
        Add a jitter(0-1sec) for delaying post requests in case of a new message in open/private channels. This is to prevent a case when all clients request messages when new post is made in a channel with thousands of users.
*/
export default class DataPrefetch extends React.PureComponent<Props> {
    private prefetchTimeout?: number;

    async componentDidUpdate(prevProps: Props) {
        const {currentChannelId, prefetchQueueObj} = this.props;
        if (!prevProps.currentChannelId && currentChannelId) {
            queue.add(async () => this.prefetchPosts(currentChannelId));
            await loadProfilesForSidebar();
            this.prefetchData();
            this.props.actions.trackDMGMOpenChannels();
        } else if (prevProps.prefetchQueueObj !== prefetchQueueObj) {
            clearTimeout(this.prefetchTimeout);
            await queue.clear();
            this.prefetchData();
        }
    }

    public prefetchPosts = (channelId: string) => {
        let delay;
        const channel = this.props.unreadChannels.find((unreadChannel) => channelId === unreadChannel.id);
        if (channel && (channel.type === Constants.PRIVATE_CHANNEL || channel.type === Constants.OPEN_CHANNEL)) {
            const isLatestPostInLastMin = (Date.now() - channel.last_post_at) <= 1000;
            if (isLatestPostInLastMin) {
                delay = Math.random() * 1000; // 1ms - 1000ms random wait to not choke server
            }
        }
        return this.props.actions.prefetchChannelPosts(channelId, delay);
    }

    private prefetchData = () => {
        const {prefetchRequestStatus, prefetchQueueObj} = this.props;
        for (const priority in prefetchQueueObj) {
            if (!prefetchQueueObj.hasOwnProperty(priority)) {
                continue;
            }

            const priorityQueue = prefetchQueueObj[priority];
            for (const channelId of priorityQueue) {
                if (!prefetchRequestStatus.hasOwnProperty(channelId)) {
                    queue.add(async () => this.prefetchPosts(channelId));
                }
            }
        }
    }

    render() {
        return null;
    }
}<|MERGE_RESOLUTION|>--- conflicted
+++ resolved
@@ -12,11 +12,7 @@
 const queue = new PQueue({concurrency: 2});
 
 type Props = {
-<<<<<<< HEAD
-    currentChannel?: Channel;
-=======
     currentChannelId: string;
->>>>>>> c69434a3
     prefetchQueueObj: Record<string, string[]>;
     prefetchRequestStatus: Dictionary<string>;
     unreadChannels: Channel[];
