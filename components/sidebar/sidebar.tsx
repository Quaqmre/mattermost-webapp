--- conflicted
+++ resolved
@@ -28,7 +28,7 @@
     canCreatePrivateChannel: boolean;
     canJoinPublicChannel: boolean;
     isOpen: boolean;
-<<<<<<< HEAD
+    isDataPrefechEnabled: boolean;
     actions: {
         fetchMyCategories: (teamId: string) => {data: boolean};
         createCategory: (teamId: string, categoryName: string) => {data: string};
@@ -36,9 +36,6 @@
             data: boolean;
         }>;
     };
-=======
-    isDataPrefechEnabled: boolean;
->>>>>>> c4c9fc83
 };
 
 type State = {
@@ -196,16 +193,12 @@
                     </div>
                 </div>
                 <Pluggable pluggableName='LeftSidebarHeader'/>
-<<<<<<< HEAD
                 <SidebarCategoryList
                     handleOpenMoreDirectChannelsModal={this.handleOpenMoreDirectChannelsModal}
                     onDragStart={this.onDragStart}
                     onDragEnd={this.onDragEnd}
                 />
-=======
-                <SidebarCategoryList handleOpenMoreDirectChannelsModal={this.handleOpenMoreDirectChannelsModal}/>
                 {this.props.isDataPrefechEnabled && <DataPrefetch/>}
->>>>>>> c4c9fc83
                 {this.renderModals()}
             </div>
         );
