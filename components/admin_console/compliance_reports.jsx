// Copyright (c) 2016 Mattermost, Inc. All Rights Reserved.
// See License.txt for license information.

import $ from 'jquery';
import LoadingScreen from '../loading_screen.jsx';
import * as Utils from '../../utils/utils.jsx';
import AdminStore from '../../stores/admin_store.jsx';
import UserStore from '../../stores/user_store.jsx';

import Client from 'utils/web_client.jsx';
import * as AsyncClient from '../../utils/async_client.jsx';

import {FormattedMessage, FormattedDate, FormattedTime} from 'react-intl';

import React from 'react';
import ReactDOM from 'react-dom';

export default class ComplianceReports extends React.Component {
    constructor(props) {
        super(props);

        this.onComplianceReportsListenerChange = this.onComplianceReportsListenerChange.bind(this);
        this.reload = this.reload.bind(this);
        this.runReport = this.runReport.bind(this);
        this.getDateTime = this.getDateTime.bind(this);

        this.state = {
            reports: AdminStore.getComplianceReports(),
            serverError: null
        };
    }

    componentDidMount() {
        AdminStore.addComplianceReportsChangeListener(this.onComplianceReportsListenerChange);

        if (global.window.mm_license.IsLicensed !== 'true' || global.window.mm_config.EnableCompliance !== 'true') {
            return;
        }

        AsyncClient.getComplianceReports();
    }

    componentWillUnmount() {
        AdminStore.removeComplianceReportsChangeListener(this.onComplianceReportsListenerChange);
    }

    onComplianceReportsListenerChange() {
        this.setState({
            reports: AdminStore.getComplianceReports()
        });
    }

    reload() {
        AdminStore.saveComplianceReports(null);
        this.setState({
            reports: null,
            serverError: null
        });

        AsyncClient.getComplianceReports();
    }

    runReport(e) {
        e.preventDefault();
        $('#run-button').button('loading');

        var job = {};
        job.desc = ReactDOM.findDOMNode(this.refs.desc).value;
        job.emails = ReactDOM.findDOMNode(this.refs.emails).value;
        job.keywords = ReactDOM.findDOMNode(this.refs.keywords).value;
        job.start_at = Date.parse(ReactDOM.findDOMNode(this.refs.from).value);
        job.end_at = Date.parse(ReactDOM.findDOMNode(this.refs.to).value);

        Client.saveComplianceReports(
            job,
            () => {
                ReactDOM.findDOMNode(this.refs.emails).value = '';
                ReactDOM.findDOMNode(this.refs.keywords).value = '';
                ReactDOM.findDOMNode(this.refs.desc).value = '';
                ReactDOM.findDOMNode(this.refs.from).value = '';
                ReactDOM.findDOMNode(this.refs.to).value = '';
                this.reload();
                $('#run-button').button('reset');
            },
            (err) => {
                this.setState({serverError: err.message});
                $('#run-button').button('reset');
            }
        );
    }

    getDateTime(millis) {
        const date = new Date(millis);
        return (
            <span style={{whiteSpace: 'nowrap'}}>
                <FormattedDate
                    value={date}
                    day='2-digit'
                    month='short'
                    year='numeric'
                />
                {' - '}
                <FormattedTime
                    value={date}
                    hour='2-digit'
                    minute='2-digit'
                />
            </span>
        );
    }

    render() {
        var content = null;

        if (global.window.mm_license.IsLicensed !== 'true' || global.window.mm_config.EnableCompliance !== 'true') {
            return <div/>;
        }

        if (this.state.reports === null) {
            content = <LoadingScreen/>;
        } else {
            var list = [];

            for (var i = 0; i < this.state.reports.length; i++) {
                const report = this.state.reports[i];

                var params = '';
                if (report.type === 'adhoc') {
                    params = (
                        <span>
                            <FormattedMessage
                                id='admin.compliance_reports.from'
                                defaultMessage='From:'
                            />{' '}{this.getDateTime(report.start_at)}
                            <br/>
                            <FormattedMessage
                                id='admin.compliance_reports.to'
                                defaultMessage='To:'
                            />{' '}{this.getDateTime(report.end_at)}
                            <br/>
                            <FormattedMessage
                                id='admin.compliance_reports.emails'
                                defaultMessage='Emails:'
                            />{' '}{report.emails}
                            <br/>
                            <FormattedMessage
                                id='admin.compliance_reports.keywords'
                                defaultMessage='Keywords:'
                            />{' '}{report.keywords}
                        </span>);
                }

                var download = '';
                if (report.status === 'finished') {
                    download = (
                        <a href={Client.getAdminRoute() + '/download_compliance_report/' + report.id}>
                            <FormattedMessage
                                id='admin.compliance_table.download'
                                defaultMessage='Download'
                            />
                        </a>
                    );
                }

                var status = report.status;
                if (report.status === 'finished') {
                    status = (
                        <span style={{color: 'green'}}>{report.status}</span>
                    );
                }

                if (report.status === 'failed') {
                    status = (
                        <span style={{color: 'red'}}>{report.status}</span>
                    );
                }

                var user = report.user_id;
                var profile = UserStore.getProfile(report.user_id);
                if (profile) {
                    user = profile.email;
                }

                list[i] = (
                    <tr key={report.id}>
                        <td style={{whiteSpace: 'nowrap'}}>{download}</td>
                        <td>{this.getDateTime(report.create_at)}</td>
                        <td>{status}</td>
                        <td>{report.count}</td>
                        <td>{report.type}</td>
                        <td style={{whiteSpace: 'nowrap'}}>{report.desc}</td>
                        <td>{user}</td>
                        <td style={{whiteSpace: 'nowrap'}}>{params}</td>
                    </tr>
                );
            }

            content = (
                <div style={{margin: '10px'}}>
                    <table className='table'>
                        <thead>
                            <tr>
                                <th></th>
                                <th>
                                    <FormattedMessage
                                        id='admin.compliance_table.timestamp'
                                        defaultMessage='Timestamp'
                                    />
                                </th>
                                <th>
                                    <FormattedMessage
                                        id='admin.compliance_table.status'
                                        defaultMessage='Status'
                                    />
                                </th>
                                <th>
                                    <FormattedMessage
                                        id='admin.compliance_table.records'
                                        defaultMessage='Records'
                                    />
                                </th>
                                <th>
                                    <FormattedMessage
                                        id='admin.compliance_table.type'
                                        defaultMessage='Type'
                                    />
                                </th>
                                <th>
                                    <FormattedMessage
                                        id='admin.compliance_table.desc'
                                        defaultMessage='Description'
                                    />
                                </th>
                                <th>
                                    <FormattedMessage
                                        id='admin.compliance_table.userId'
                                        defaultMessage='Requested By'
                                    />
                                </th>
                                <th>
                                    <FormattedMessage
                                        id='admin.compliance_table.params'
                                        defaultMessage='Params'
                                    />
                                </th>
                            </tr>
                        </thead>
                        <tbody>
                            {list}
                        </tbody>
                    </table>
                </div>
            );
        }

        let serverError = '';
        if (this.state.serverError) {
            serverError = (
                <div
                    className='form-group has-error'
                    style={{marginTop: '10px'}}
                >
                    <label className='control-label'>{this.state.serverError}</label>
                </div>
            );
        }

        return (
            <div className='panel compliance-panel'>
                <h3>
                    <FormattedMessage
                        id='admin.compliance_reports.title'
                        defaultMessage='Compliance Reports'
                    />
                </h3>

<<<<<<< HEAD
                <table>
                    <tbody>
                        <tr>
                            <td
                                colSpan='5'
                                style={{paddingBottom: '6px'}}
                            >
                                <FormattedMessage
                                    id='admin.compliance_reports.desc'
                                    defaultMessage='Job Name:'
                                />
                                <input
                                    style={{width: '425px'}}
                                    type='text'
                                    className='form-control'
                                    id='desc'
                                    ref='desc'
                                    placeholder={Utils.localizeMessage('admin.compliance_reports.desc_placeholder', 'Ex "Audit 445 for HR"')}
                                />
                            </td>
                        </tr>
                        <tr>
                            <td>
                                <FormattedMessage
                                    id='admin.compliance_reports.from'
                                    defaultMessage='From:'
                                />
                                <input
                                    type='text'
                                    className='form-control'
                                    id='from'
                                    ref='from'
                                    placeholder={Utils.localizeMessage('admin.compliance_reports.from_placeholder', 'Ex "2016-03-11"')}
                                />
                            </td>
                            <td style={{paddingLeft: '4px'}}>
                                <FormattedMessage
                                    id='admin.compliance_reports.to'
                                    defaultMessage='To:'
                                />
                                <input
                                    type='text'
                                    className='form-control'
                                    id='to'
                                    ref='to'
                                    placeholder={Utils.localizeMessage('admin.compliance_reports.to_placeholder', 'Ex "2016-03-15"')}
                                />
                            </td>
                            <td style={{paddingLeft: '4px'}}>
                                <FormattedMessage
                                    id='admin.compliance_reports.emails'
                                    defaultMessage='Emails:'
                                />
                                <input
                                    style={{width: '325px'}}
                                    type='text'
                                    className='form-control'
                                    id='emails'
                                    ref='emails'
                                    placeholder={Utils.localizeMessage('admin.compliance_reports.emails_placeholder', 'Ex "bill@example.com, bob@example.com"')}
                                />
                            </td>
                            <td style={{paddingLeft: '4px'}}>
                                <FormattedMessage
                                    id='admin.compliance_reports.keywords'
                                    defaultMessage='Keywords:'
                                />
                                <input
                                    style={{width: '250px'}}
                                    type='text'
                                    className='form-control'
                                    id='keywords'
                                    ref='keywords'
                                    placeholder={Utils.localizeMessage('admin.compliance_reports.keywords_placeholder', 'Ex "shorting stock"')}
                                />
                            </td>
                            <td>
                                <button
                                    id='run-button'
                                    type='submit'
                                    className='btn btn-primary'
                                    onClick={this.runReport}
                                    style={{marginTop: '20px', marginLeft: '20px'}}
                                >
                                    <FormattedMessage
                                        id='admin.compliance_reports.run'
                                        defaultMessage='Run'
                                    />
                                </button>
                            </td>
                        </tr>
                    </tbody>
                </table>
                {serverError}
                <div style={{marginTop: '20px'}}>
=======
                <div className='row'>
                    <div className='col-sm-6 col-md-4 form-group'>
                        <label>
                            <FormattedMessage
                                id='admin.compliance_reports.desc'
                                defaultMessage='Job Name:'
                            />
                        </label>
                        <input
                            type='text'
                            className='form-control'
                            id='desc'
                            ref='desc'
                            placeholder={Utils.localizeMessage('admin.compliance_reports.desc_placeholder', 'E.g. "Audit 445 for HR"')}
                        />
                    </div>
                    <div className='col-sm-3 col-md-2 form-group'>
                        <label>
                            <FormattedMessage
                                id='admin.compliance_reports.from'
                                defaultMessage='From:'
                            />
                        </label>
                        <input
                            type='text'
                            className='form-control'
                            id='from'
                            ref='from'
                            placeholder={Utils.localizeMessage('admin.compliance_reports.from_placeholder', 'E.g. "2016-03-11"')}
                        />
                    </div>
                    <div className='col-sm-3 col-md-2 form-group'>
                        <label>
                            <FormattedMessage
                                id='admin.compliance_reports.to'
                                defaultMessage='To:'
                            />
                        </label>
                        <input
                            type='text'
                            className='form-control'
                            id='to'
                            ref='to'
                            placeholder={Utils.localizeMessage('admin.compliance_reports.to_placeholder', 'E.g. "2016-03-15"')}
                        />
                    </div>
                </div>
                <div className='row'>
                    <div className='col-sm-6 col-md-4 form-group'>
                        <label>
                            <FormattedMessage
                                id='admin.compliance_reports.emails'
                                defaultMessage='Emails:'
                            />
                        </label>
                        <input
                            type='text'
                            className='form-control'
                            id='emails'
                            ref='emails'
                            placeholder={Utils.localizeMessage('admin.compliance_reports.emails_placeholder', 'E.g. "bill@example.com, bob@example.com"')}
                        />
                    </div>
                    <div className='col-sm-6 col-md-4 form-group'>
                        <label>
                            <FormattedMessage
                                id='admin.compliance_reports.keywords'
                                defaultMessage='Keywords:'
                            />
                        </label>
                        <input
                            type='text'
                            className='form-control'
                            id='keywords'
                            ref='keywords'
                            placeholder={Utils.localizeMessage('admin.compliance_reports.keywords_placeholder', 'E.g. "shorting stock"')}
                        />
                    </div>
                </div>
                <div className='clearfix'>
>>>>>>> 7802e7a7
                    <button
                        id='run-button'
                        type='submit'
                        className='btn btn-primary'
                        onClick={this.runReport}
                    >
                        <FormattedMessage
                            id='admin.compliance_reports.run'
                            defaultMessage='Run Compliance Report'
                        />
                    </button>
                </div>
                {serverError}
                <div className='text-right'>
                    <button
                        type='submit'
                        className='btn btn-link'
                        onClick={this.reload}
                    >
                        <i className='fa fa-refresh'></i>
                        <FormattedMessage
                            id='admin.compliance_reports.reload'
                            defaultMessage='Reload Completed Compliance Reports'
                        />
                    </button>
                </div>
                <div className='compliance-panel__table'>
                    {content}
                </div>
            </div>
        );
    }
}<|MERGE_RESOLUTION|>--- conflicted
+++ resolved
@@ -273,104 +273,6 @@
                         defaultMessage='Compliance Reports'
                     />
                 </h3>
-
-<<<<<<< HEAD
-                <table>
-                    <tbody>
-                        <tr>
-                            <td
-                                colSpan='5'
-                                style={{paddingBottom: '6px'}}
-                            >
-                                <FormattedMessage
-                                    id='admin.compliance_reports.desc'
-                                    defaultMessage='Job Name:'
-                                />
-                                <input
-                                    style={{width: '425px'}}
-                                    type='text'
-                                    className='form-control'
-                                    id='desc'
-                                    ref='desc'
-                                    placeholder={Utils.localizeMessage('admin.compliance_reports.desc_placeholder', 'Ex "Audit 445 for HR"')}
-                                />
-                            </td>
-                        </tr>
-                        <tr>
-                            <td>
-                                <FormattedMessage
-                                    id='admin.compliance_reports.from'
-                                    defaultMessage='From:'
-                                />
-                                <input
-                                    type='text'
-                                    className='form-control'
-                                    id='from'
-                                    ref='from'
-                                    placeholder={Utils.localizeMessage('admin.compliance_reports.from_placeholder', 'Ex "2016-03-11"')}
-                                />
-                            </td>
-                            <td style={{paddingLeft: '4px'}}>
-                                <FormattedMessage
-                                    id='admin.compliance_reports.to'
-                                    defaultMessage='To:'
-                                />
-                                <input
-                                    type='text'
-                                    className='form-control'
-                                    id='to'
-                                    ref='to'
-                                    placeholder={Utils.localizeMessage('admin.compliance_reports.to_placeholder', 'Ex "2016-03-15"')}
-                                />
-                            </td>
-                            <td style={{paddingLeft: '4px'}}>
-                                <FormattedMessage
-                                    id='admin.compliance_reports.emails'
-                                    defaultMessage='Emails:'
-                                />
-                                <input
-                                    style={{width: '325px'}}
-                                    type='text'
-                                    className='form-control'
-                                    id='emails'
-                                    ref='emails'
-                                    placeholder={Utils.localizeMessage('admin.compliance_reports.emails_placeholder', 'Ex "bill@example.com, bob@example.com"')}
-                                />
-                            </td>
-                            <td style={{paddingLeft: '4px'}}>
-                                <FormattedMessage
-                                    id='admin.compliance_reports.keywords'
-                                    defaultMessage='Keywords:'
-                                />
-                                <input
-                                    style={{width: '250px'}}
-                                    type='text'
-                                    className='form-control'
-                                    id='keywords'
-                                    ref='keywords'
-                                    placeholder={Utils.localizeMessage('admin.compliance_reports.keywords_placeholder', 'Ex "shorting stock"')}
-                                />
-                            </td>
-                            <td>
-                                <button
-                                    id='run-button'
-                                    type='submit'
-                                    className='btn btn-primary'
-                                    onClick={this.runReport}
-                                    style={{marginTop: '20px', marginLeft: '20px'}}
-                                >
-                                    <FormattedMessage
-                                        id='admin.compliance_reports.run'
-                                        defaultMessage='Run'
-                                    />
-                                </button>
-                            </td>
-                        </tr>
-                    </tbody>
-                </table>
-                {serverError}
-                <div style={{marginTop: '20px'}}>
-=======
                 <div className='row'>
                     <div className='col-sm-6 col-md-4 form-group'>
                         <label>
@@ -451,7 +353,6 @@
                     </div>
                 </div>
                 <div className='clearfix'>
->>>>>>> 7802e7a7
                     <button
                         id='run-button'
                         type='submit'
