// Copyright (c) 2015-present Mattermost, Inc. All Rights Reserved.
// See LICENSE.txt for license information.

import 'bootstrap';

import React from 'react';
import {Route, Switch, Redirect} from 'react-router-dom';

import {ActionFunc} from 'mattermost-redux/types/actions';
import {AdminConfig, EnvironmentConfig, ClientLicense} from 'mattermost-redux/types/config';
import {Role} from 'mattermost-redux/types/roles';
import {ConsoleAccess} from 'mattermost-redux/types/admin';
import {Dictionary} from 'mattermost-redux/types/utilities';
import {CloudState} from 'mattermost-redux/types/cloud';

import AnnouncementBar from 'components/announcement_bar';
import SystemNotice from 'components/system_notice';
import ModalController from 'components/modal_controller';

import SchemaAdminSettings from 'components/admin_console/schema_admin_settings';
import DiscardChangesModal from 'components/discard_changes_modal';

import AdminSidebar from './admin_sidebar';
import Highlight from './highlight';
import AdminDefinition from './admin_definition';

type Props = {
    config: DeepPartial<AdminConfig>;
    adminDefinition: typeof AdminDefinition;
    environmentConfig?: Partial<EnvironmentConfig>;
    license: ClientLicense;
    unauthorizedRoute: string;
    buildEnterpriseReady: boolean;
    roles: Dictionary<Role>;
    match: {url: string};
    showNavigationPrompt: boolean;
    isCurrentUserSystemAdmin: boolean;
    currentUserHasAnAdminRole: boolean;
    consoleAccess: ConsoleAccess;
    cloud: CloudState;
    actions: {
        getConfig: () => ActionFunc;
        getEnvironmentConfig: () => ActionFunc;
        setNavigationBlocked: () => void;
        confirmNavigation: () => void;
        cancelNavigation: () => void;
        loadRolesIfNeeded: (roles: Iterable<string>) => ActionFunc;
        selectChannel: (channelId: string) => void;
        selectTeam: (teamId: string) => void;
        editRole: (role: Role) => void;
        updateConfig?: (config: AdminConfig) => ActionFunc;
    };
}

type State = {
    filter: string;
}

// not every page in the system console will need the license and config, but the vast majority will
type ExtraProps = {
    enterpriseReady: boolean;
    license?: Record<string, any>;
    config?: DeepPartial<AdminConfig>;
    environmentConfig?: Partial<EnvironmentConfig>;
    setNavigationBlocked?: () => void;
    roles?: Dictionary<Role>;
    editRole?: (role: Role) => void;
    updateConfig?: (config: AdminConfig) => ActionFunc;
    cloud: CloudState;
    isCurrentUserSystemAdmin: boolean;
}

type Item = {
<<<<<<< HEAD
    isHidden?: (config?: Record<string, any>, state?: Record<string, any>, license?: Record<string, any>, buildEnterpriseReady?: boolean, consoleAccess?: ConsoleAccess, cloud?: CloudState) => boolean;
    isDisabled?: (config?: Record<string, any>, state?: Record<string, any>, license?: Record<string, any>, buildEnterpriseReady?: boolean, consoleAccess?: ConsoleAccess, cloud?: CloudState) => boolean;
=======
    isHidden?: (config?: Record<string, any>, state?: Record<string, any>, license?: Record<string, any>, buildEnterpriseReady?: boolean, consoleAccess?: ConsoleAccess, cloud?: CloudState, isCurrentUserSystemAdmin?: boolean) => boolean;
    isDisabled?: (config?: Record<string, any>, state?: Record<string, any>, license?: Record<string, any>, buildEnterpriseReady?: boolean, consoleAccess?: ConsoleAccess, cloud?: CloudState, isCurrentUserSystemAdmin?: boolean) => boolean;
>>>>>>> 19b189c0
    schema: Record<string, any>;
    url: string;
}

export default class AdminConsole extends React.PureComponent<Props, State> {
    public constructor(props: Props) {
        super(props);
        this.state = {
            filter: '',
        };
    }

    public componentDidMount(): void {
        this.props.actions.getConfig();
        this.props.actions.getEnvironmentConfig();
        this.props.actions.loadRolesIfNeeded(['channel_user', 'team_user', 'system_user', 'channel_admin', 'team_admin', 'system_admin', 'system_user_manager', 'system_read_only_admin', 'system_manager']);
        this.props.actions.selectChannel('');
        this.props.actions.selectTeam('');
    }

    private onFilterChange = (filter: string) => {
        this.setState({filter});
    }

    private mainRolesLoaded(roles: Dictionary<Role>) {
        return (
            roles &&
            roles.channel_admin &&
            roles.channel_user &&
            roles.team_admin &&
            roles.team_user &&
            roles.system_admin &&
            roles.system_user &&
            roles.system_user_manager &&
            roles.system_read_only_admin &&
            roles.system_manager
        );
    }

    private renderRoutes = (extraProps: ExtraProps) => {
<<<<<<< HEAD
        const {adminDefinition, config, license, buildEnterpriseReady, consoleAccess, cloud} = this.props;
=======
        const {adminDefinition, config, license, buildEnterpriseReady, consoleAccess, cloud, isCurrentUserSystemAdmin} = this.props;
>>>>>>> 19b189c0

        const schemas: Item[] = Object.values(adminDefinition).reduce((acc, section) => {
            let items: Item[] = [];

            let isSectionHidden = false;
            Object.entries(section).find(([key, value]) => {
                if (key === 'isHidden') {
                    if (typeof value === 'function') {
<<<<<<< HEAD
                        isSectionHidden = value(config, this.state, license, buildEnterpriseReady, consoleAccess, cloud);
=======
                        isSectionHidden = value(config, this.state, license, buildEnterpriseReady, consoleAccess, cloud, isCurrentUserSystemAdmin);
>>>>>>> 19b189c0
                    } else {
                        isSectionHidden = Boolean(value);
                    }
                }
                return null;
            });

            if (!isSectionHidden) {
                items = Object.values(section).filter((item: Item) => Boolean(item.schema));
            }
            return acc.concat(items);
        }, [] as Item[]);

        let defaultUrl = '';

        const schemaRoutes = schemas.map((item: Item, index: number) => {
            if (typeof item.isHidden !== 'undefined') {
<<<<<<< HEAD
                const isHidden = (typeof item.isHidden === 'function') ? item.isHidden(config, this.state, license, buildEnterpriseReady, consoleAccess, cloud) : Boolean(item.isHidden);
=======
                const isHidden = (typeof item.isHidden === 'function') ? item.isHidden(config, this.state, license, buildEnterpriseReady, consoleAccess, cloud, isCurrentUserSystemAdmin) : Boolean(item.isHidden);
>>>>>>> 19b189c0
                if (isHidden) {
                    return false;
                }
            }

            let isItemDisabled: boolean;

            if (typeof item.isDisabled === 'function') {
<<<<<<< HEAD
                isItemDisabled = item.isDisabled(config, this.state, license, buildEnterpriseReady, consoleAccess, cloud);
=======
                isItemDisabled = item.isDisabled(config, this.state, license, buildEnterpriseReady, consoleAccess, cloud, isCurrentUserSystemAdmin);
>>>>>>> 19b189c0
            } else {
                isItemDisabled = Boolean(item.isDisabled);
            }

            if (!isItemDisabled && defaultUrl === '') {
                const {url} = schemas[index];

                // Don't use a url as default if it requires an additional ID
                // in the path.
                if (!url.includes(':')) {
                    defaultUrl = url;
                }
            }

            return (
                <Route
                    key={item.url}
                    path={`${this.props.match.url}/${item.url}`}
                    render={(props) => (
                        <SchemaAdminSettings
                            {...extraProps}
                            {...props}
                            consoleAccess={this.props.consoleAccess}
                            schema={item.schema}
                            isDisabled={isItemDisabled}
                        />
                    )}
                />
            );
        });

        return (
            <Switch>
                {schemaRoutes}
                {<Redirect to={`${this.props.match.url}/${defaultUrl}`}/>}
            </Switch>
        );
    }

    public render(): JSX.Element | null {
        const {
            license,
            config,
            environmentConfig,
            showNavigationPrompt,
            roles,
        } = this.props;
        const {setNavigationBlocked, cancelNavigation, confirmNavigation, editRole, updateConfig} = this.props.actions;

        if (!this.props.currentUserHasAnAdminRole) {
            return (
                <Redirect to={this.props.unauthorizedRoute}/>
            );
        }

        if (!this.mainRolesLoaded(this.props.roles)) {
            return null;
        }

        if (Object.keys(config).length === 0) {
            return <div/>;
        }

        if (config && Object.keys(config).length === 0 && config.constructor === Object) {
            return (
                <div className='admin-console__wrapper'>
                    <AnnouncementBar/>
                    <div className='admin-console'/>
                </div>
            );
        }

        const discardChangesModal: JSX.Element = (
            <DiscardChangesModal
                show={showNavigationPrompt}
                onConfirm={confirmNavigation}
                onCancel={cancelNavigation}
            />
        );

        const extraProps: ExtraProps = {
            enterpriseReady: this.props.buildEnterpriseReady,
            license,
            config,
            environmentConfig,
            setNavigationBlocked,
            roles,
            editRole,
            updateConfig,
            cloud: this.props.cloud,
            isCurrentUserSystemAdmin: this.props.isCurrentUserSystemAdmin,
        };
        return (
            <div
                className='admin-console__wrapper'
                id='adminConsoleWrapper'
            >
                <AnnouncementBar/>
                <SystemNotice/>
                <AdminSidebar onFilterChange={this.onFilterChange}/>
                <div className='admin-console'>
                    <Highlight filter={this.state.filter}>
                        {this.renderRoutes(extraProps)}
                    </Highlight>
                </div>
                {discardChangesModal}
                <ModalController/>
            </div>
        );
    }
}<|MERGE_RESOLUTION|>--- conflicted
+++ resolved
@@ -71,13 +71,8 @@
 }
 
 type Item = {
-<<<<<<< HEAD
-    isHidden?: (config?: Record<string, any>, state?: Record<string, any>, license?: Record<string, any>, buildEnterpriseReady?: boolean, consoleAccess?: ConsoleAccess, cloud?: CloudState) => boolean;
-    isDisabled?: (config?: Record<string, any>, state?: Record<string, any>, license?: Record<string, any>, buildEnterpriseReady?: boolean, consoleAccess?: ConsoleAccess, cloud?: CloudState) => boolean;
-=======
     isHidden?: (config?: Record<string, any>, state?: Record<string, any>, license?: Record<string, any>, buildEnterpriseReady?: boolean, consoleAccess?: ConsoleAccess, cloud?: CloudState, isCurrentUserSystemAdmin?: boolean) => boolean;
     isDisabled?: (config?: Record<string, any>, state?: Record<string, any>, license?: Record<string, any>, buildEnterpriseReady?: boolean, consoleAccess?: ConsoleAccess, cloud?: CloudState, isCurrentUserSystemAdmin?: boolean) => boolean;
->>>>>>> 19b189c0
     schema: Record<string, any>;
     url: string;
 }
@@ -118,11 +113,7 @@
     }
 
     private renderRoutes = (extraProps: ExtraProps) => {
-<<<<<<< HEAD
-        const {adminDefinition, config, license, buildEnterpriseReady, consoleAccess, cloud} = this.props;
-=======
         const {adminDefinition, config, license, buildEnterpriseReady, consoleAccess, cloud, isCurrentUserSystemAdmin} = this.props;
->>>>>>> 19b189c0
 
         const schemas: Item[] = Object.values(adminDefinition).reduce((acc, section) => {
             let items: Item[] = [];
@@ -131,11 +122,7 @@
             Object.entries(section).find(([key, value]) => {
                 if (key === 'isHidden') {
                     if (typeof value === 'function') {
-<<<<<<< HEAD
-                        isSectionHidden = value(config, this.state, license, buildEnterpriseReady, consoleAccess, cloud);
-=======
                         isSectionHidden = value(config, this.state, license, buildEnterpriseReady, consoleAccess, cloud, isCurrentUserSystemAdmin);
->>>>>>> 19b189c0
                     } else {
                         isSectionHidden = Boolean(value);
                     }
@@ -153,11 +140,7 @@
 
         const schemaRoutes = schemas.map((item: Item, index: number) => {
             if (typeof item.isHidden !== 'undefined') {
-<<<<<<< HEAD
-                const isHidden = (typeof item.isHidden === 'function') ? item.isHidden(config, this.state, license, buildEnterpriseReady, consoleAccess, cloud) : Boolean(item.isHidden);
-=======
                 const isHidden = (typeof item.isHidden === 'function') ? item.isHidden(config, this.state, license, buildEnterpriseReady, consoleAccess, cloud, isCurrentUserSystemAdmin) : Boolean(item.isHidden);
->>>>>>> 19b189c0
                 if (isHidden) {
                     return false;
                 }
@@ -166,11 +149,7 @@
             let isItemDisabled: boolean;
 
             if (typeof item.isDisabled === 'function') {
-<<<<<<< HEAD
-                isItemDisabled = item.isDisabled(config, this.state, license, buildEnterpriseReady, consoleAccess, cloud);
-=======
                 isItemDisabled = item.isDisabled(config, this.state, license, buildEnterpriseReady, consoleAccess, cloud, isCurrentUserSystemAdmin);
->>>>>>> 19b189c0
             } else {
                 isItemDisabled = Boolean(item.isDisabled);
             }
