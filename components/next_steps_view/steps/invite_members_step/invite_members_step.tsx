--- conflicted
+++ resolved
@@ -130,14 +130,10 @@
             this.setState({
                 emails: newEmails,
                 emailInput: '',
-<<<<<<< HEAD
-                emailError: newEmails.length > 10 ? Utils.localizeMessage('next_steps_view.invite_members_step.tooManyEmails', 'The free tier is limited to 10 members.') : undefined,
-=======
                 emailError: newEmails.length > subscriptionStats!.remaining_seats ? this.props.intl.formatMessage({
                     id: 'next_steps_view.invite_members_step.tooManyEmails',
-                    defaultMessage: 'Invitations are limited to {num}'},
+                    defaultMessage: 'The free tier is limited to {num} members.'},
                 {num: cloudUserLimit}) : undefined,
->>>>>>> 235ff595
             });
         } else {
             this.setState({emailInput: value});
@@ -153,18 +149,13 @@
             this.setState({emailError: undefined});
         }
 
-<<<<<<< HEAD
-        if (value.length > 10) {
-            this.setState({emailError: Utils.localizeMessage('next_steps_view.invite_members_step.tooManyEmails', 'The free tier is limited to 10 members.')});
-=======
         const {subscriptionStats, cloudUserLimit} = this.props;
 
         if (value.length > subscriptionStats!.remaining_seats) {
             this.setState({emailError: this.props.intl.formatMessage({
                 id: 'next_steps_view.invite_members_step.tooManyEmails',
-                defaultMessage: 'Invitations are limited to {num}'},
+                defaultMessage: 'The free tier is limited to {num} members.'},
             {num: cloudUserLimit})});
->>>>>>> 235ff595
         }
 
         this.setState({emails: value});
@@ -174,9 +165,6 @@
         if (this.state.emailInput) {
             const emails = this.state.emailInput.split(/[\s,]+/).filter((email) => email.length).map((email) => ({label: email, value: email, error: !isEmail(email)}));
             const newEmails = [...this.state.emails, ...emails];
-<<<<<<< HEAD
-            this.setState({emails: newEmails, emailInput: '', emailError: newEmails.length > 10 ? Utils.localizeMessage('next_steps_view.invite_members_step.tooManyEmails', 'The free tier is limited to 10 members.') : undefined});
-=======
             const {subscriptionStats, cloudUserLimit} = this.props;
 
             this.setState({
@@ -184,10 +172,9 @@
                 emailInput: '',
                 emailError: newEmails.length > subscriptionStats!.remaining_seats ? this.props.intl.formatMessage({
                     id: 'next_steps_view.invite_members_step.tooManyEmails',
-                    defaultMessage: 'Invitations are limited to {num}'},
+                    defaultMessage: 'The free tier is limited to {num} members.'},
                 {num: cloudUserLimit}) : undefined,
             });
->>>>>>> 235ff595
         }
     }
 
