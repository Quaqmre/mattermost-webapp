--- conflicted
+++ resolved
@@ -5,11 +5,7 @@
 import {FormattedMessage, injectIntl, IntlShape} from 'react-intl';
 import {ActionMeta, InputActionMeta} from 'react-select';
 import classNames from 'classnames';
-<<<<<<< HEAD
-import {isEmpty} from 'lodash';
-=======
 import {isNull} from 'lodash';
->>>>>>> 6ad89fc4
 
 import {ServerError} from 'mattermost-redux/types/errors';
 import {TeamInviteWithError, Team} from 'mattermost-redux/types/teams';
@@ -40,17 +36,11 @@
         sendEmailInvitesToTeamGracefully: (teamId: string, emails: string[]) => Promise<{ data: TeamInviteWithError[]; error: ServerError }>;
         regenerateTeamInviteId: (teamId: string) => void;
         getSubscriptionStats: () => void;
-<<<<<<< HEAD
         openModal?: (modalData: { modalId: string; dialogType: any; dialogProps?: any }) => void;
     };
     subscriptionStats?: SubscriptionStats;
     intl: IntlShape;
-=======
-    };
-    subscriptionStats?: SubscriptionStats;
-    intl: IntlShape;
     isCloud: boolean;
->>>>>>> 6ad89fc4
 };
 
 type State = {
@@ -107,11 +97,7 @@
             this.props.actions.regenerateTeamInviteId(this.props.team.id);
         }
 
-<<<<<<< HEAD
-        if (isEmpty(this.props.subscriptionStats)) {
-=======
         if (isNull(this.props.subscriptionStats) && this.props.isCloud) {
->>>>>>> 6ad89fc4
             this.props.actions.getSubscriptionStats();
         }
     }
@@ -125,15 +111,11 @@
     getRemainingUsers = (): number => {
         const {subscriptionStats} = this.props;
         const {emails} = this.state;
-<<<<<<< HEAD
-        return subscriptionStats!.remaining_seats - emails.length;
-=======
         if (subscriptionStats) {
             return subscriptionStats.remaining_seats - emails.length;
         }
 
         return 0;
->>>>>>> 6ad89fc4
     }
 
     onInputChange = (value: string, change: InputActionMeta) => {
@@ -159,11 +141,7 @@
                 emailInput: '',
                 emailError: newEmails.length > subscriptionStats!.remaining_seats ? this.props.intl.formatMessage({
                     id: 'next_steps_view.invite_members_step.tooManyEmails',
-<<<<<<< HEAD
                     defaultMessage: 'The free tier is limited to {num} members.'},
-=======
-                    defaultMessage: 'The free tier is limited to {num} members'},
->>>>>>> 6ad89fc4
                 {num: cloudUserLimit}) : undefined,
             });
         } else {
@@ -185,11 +163,7 @@
         if (value.length > subscriptionStats!.remaining_seats) {
             this.setState({emailError: this.props.intl.formatMessage({
                 id: 'next_steps_view.invite_members_step.tooManyEmails',
-<<<<<<< HEAD
                 defaultMessage: 'The free tier is limited to {num} members.'},
-=======
-                defaultMessage: 'The free tier is limited to {num} members'},
->>>>>>> 6ad89fc4
             {num: cloudUserLimit})});
         }
 
@@ -207,11 +181,7 @@
                 emailInput: '',
                 emailError: newEmails.length > subscriptionStats!.remaining_seats ? this.props.intl.formatMessage({
                     id: 'next_steps_view.invite_members_step.tooManyEmails',
-<<<<<<< HEAD
                     defaultMessage: 'The free tier is limited to {num} members.'},
-=======
-                    defaultMessage: 'The free tier is limited to {num} members'},
->>>>>>> 6ad89fc4
                 {num: cloudUserLimit}) : undefined,
             });
         }
@@ -285,7 +255,6 @@
         return `${getSiteURL()}/signup_user_complete/?id=${this.props.team.invite_id}`;
     }
 
-<<<<<<< HEAD
     handleLinkClick = async (e: React.MouseEvent<HTMLButtonElement, MouseEvent>) => {
         e.preventDefault();
         trackEvent('upgrade_mm_cloud', 'click_upgrade_invite_members_step');
@@ -295,8 +264,6 @@
         });
     };
 
-=======
->>>>>>> 6ad89fc4
     render(): JSX.Element {
         return (
             <div className='NextStepsView__stepWrapper'>
@@ -313,11 +280,7 @@
                                 id='next_steps_view.invite_members_step.youCanInviteUpTo'
                                 defaultMessage='You can invite up to {members} team members using a space or comma between addresses'
                                 values={{
-<<<<<<< HEAD
-                                    members: this.props.subscriptionStats!.remaining_seats,
-=======
                                     members: this.props?.subscriptionStats?.remaining_seats,
->>>>>>> 6ad89fc4
                                 }}
                             />
                             <MultiInput
@@ -365,8 +328,6 @@
                                         </>
                                     }
                                     {(this.state.emailError && this.state.emails.length > 10) &&
-
-                                        // <UpgradeLink telemetryInfo='click_upgrade_invite_members_step'/>
                                         <UpgradeLink handleClick={(e) => this.handleLinkClick(e)}/>
                                     }
                                 </div>
