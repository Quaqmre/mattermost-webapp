--- conflicted
+++ resolved
@@ -24,10 +24,7 @@
     return {
         team: getCurrentTeam(state),
         isEmailInvitesEnabled: config.EnableEmailInvitations === 'true',
-<<<<<<< HEAD
-=======
         isCloud: getLicense(state).Cloud === 'true',
->>>>>>> 6ad89fc4
         cloudUserLimit: config.ExperimentalCloudUserLimit || 10,
         subscriptionStats: state.entities.cloud.subscriptionStats,
     };
@@ -37,10 +34,7 @@
     sendEmailInvitesToTeamGracefully: (teamId: string, emails: string[]) => Promise<{ data: TeamInviteWithError[]; error: ServerError }>;
     regenerateTeamInviteId: (teamId: string) => void;
     getSubscriptionStats: () => void;
-<<<<<<< HEAD
     openModal: (modalData: { modalId: string; dialogType: any; dialogProps?: any }) => void;
-=======
->>>>>>> 6ad89fc4
 }
 
 function mapDispatchToProps(dispatch: Dispatch<GenericAction>) {
@@ -49,10 +43,7 @@
             sendEmailInvitesToTeamGracefully,
             regenerateTeamInviteId,
             getSubscriptionStats,
-<<<<<<< HEAD
             openModal,
-=======
->>>>>>> 6ad89fc4
         }, dispatch),
     };
 }
