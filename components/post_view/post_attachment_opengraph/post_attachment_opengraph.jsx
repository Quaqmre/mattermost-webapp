// Copyright (c) 2015-present Mattermost, Inc. All Rights Reserved.
// See License.txt for license information.

import PropTypes from 'prop-types';
import React from 'react';

import {postListScrollChange} from 'actions/global_actions.jsx';
import {updatePost} from 'actions/post_actions.jsx';

import * as CommonUtils from 'utils/commons.jsx';
import {PostTypes} from 'utils/constants.jsx';
<<<<<<< HEAD
=======
import {useSafeUrl} from 'utils/url';
>>>>>>> 282a6618
import * as Utils from 'utils/utils.jsx';

export default class PostAttachmentOpenGraph extends React.PureComponent {
    static propTypes = {

        /**
         * The link to display the open graph data for
         */
        link: PropTypes.string.isRequired,

        /**
         * The current user viewing the post
         */
        currentUser: PropTypes.object,

        /**
         * The post where this link is included
         */
        post: PropTypes.object,

        /**
         * The open graph data to render
         */
        openGraphData: PropTypes.object,

        /**
         * Set to collapse the preview
         */
        previewCollapsed: PropTypes.string,
        actions: PropTypes.shape({

            /**
             * The function to get open graph data for a link
             */
            getOpenGraphMetadata: PropTypes.func.isRequired
        }).isRequired
    }

    constructor(props) {
        super(props);
        this.largeImageMinWidth = 150;
        this.imageDimentions = { // Image dimentions in pixels.
            height: 80,
            width: 80
        };
        this.textMaxLenght = 300;
        this.textEllipsis = '...';
        this.largeImageMinRatio = 16 / 9;
        this.smallImageContainerLeftPadding = 15;

        this.imageRatio = null;

        this.smallImageContainer = null;
        this.smallImageElement = null;

        this.IMAGE_LOADED = {
            LOADING: 'loading',
            YES: 'yes',
            ERROR: 'error'
        };

        this.fetchData = this.fetchData.bind(this);
        this.toggleImageVisibility = this.toggleImageVisibility.bind(this);
        this.onImageLoad = this.onImageLoad.bind(this);
        this.onImageError = this.onImageError.bind(this);
        this.handleRemovePreview = this.handleRemovePreview.bind(this);
    }

    componentWillMount() {
        const removePreview = this.isRemovePreview(this.props.post, this.props.currentUser);

        this.setState({
            imageLoaded: this.IMAGE_LOADED.LOADING,
            imageVisible: this.props.previewCollapsed.startsWith('false'),
            hasLargeImage: false,
            removePreview
        });
        this.fetchData(this.props.link);
    }

    componentWillReceiveProps(nextProps) {
        if (!Utils.areObjectsEqual(nextProps.post, this.props.post)) {
            const removePreview = this.isRemovePreview(nextProps.post, nextProps.currentUser);
            this.setState({
                removePreview
            });
        }
        if (nextProps.link !== this.props.link) {
            this.fetchData(nextProps.link);
        }
        if (nextProps.previewCollapsed !== this.props.previewCollapsed) {
            this.setState({
                imageVisible: nextProps.previewCollapsed.startsWith('false')
            });
        }
    }

    componentDidUpdate() {
        setTimeout(postListScrollChange, 0);
    }

    fetchData(url) {
        if (!this.props.openGraphData) {
            this.props.actions.getOpenGraphMetadata(url);
        }
    }

    getBestImageUrl(data) {
        if (Utils.isEmptyObject(data.images)) {
            return null;
        }

        const bestImage = CommonUtils.getNearestPoint(this.imageDimentions, data.images, 'width', 'height');
        return bestImage.secure_url || bestImage.url;
    }

    toggleImageVisibility() {
        this.setState({imageVisible: !this.state.imageVisible});
    }

    onImageLoad(image) {
        this.imageRatio = image.target.naturalWidth / image.target.naturalHeight;
        if (
            image.target.naturalWidth >= this.largeImageMinWidth &&
            this.imageRatio >= this.largeImageMinRatio &&
            !this.state.hasLargeImage
        ) {
            this.setState({
                hasLargeImage: true
            });
        }
        this.setState({
            imageLoaded: this.IMAGE_LOADED.YES
        });
    }

    onImageError() {
        this.setState({imageLoaded: this.IMAGE_LOADED.ERROR});
    }

    loadImage(src) {
        const img = new Image();
        img.onload = this.onImageLoad;
        img.onerror = this.onImageError;
        img.src = src;
    }

    imageToggleAnchoreTag(imageUrl) {
        if (imageUrl && this.state.hasLargeImage) {
            return (
                <a
                    className={'post__embed-visibility'}
                    data-expanded={this.state.imageVisible}
                    aria-label='Toggle Embed Visibility'
                    onClick={this.toggleImageVisibility}
                />
            );
        }
        return null;
    }

    wrapInSmallImageContainer(imageElement) {
        return (
            <div
                className='attachment__image__container--openraph'
                ref={(div) => {
                    this.smallImageContainer = div;
                }}
            >
                {imageElement}
            </div>
        );
    }

    imageTag(imageUrl, renderingForLargeImage = false) {
        var element = null;
        if (
            imageUrl && renderingForLargeImage === this.state.hasLargeImage &&
            (!renderingForLargeImage || (renderingForLargeImage && this.state.imageVisible))
        ) {
            if (this.state.imageLoaded === this.IMAGE_LOADED.LOADING) {
                if (renderingForLargeImage) {
                    element = <img className={'attachment__image attachment__image--openraph loading large_image'}/>;
                } else {
                    element = this.wrapInSmallImageContainer(
                        <img className={'attachment__image attachment__image--openraph loading '}/>
                    );
                }
            } else if (this.state.imageLoaded === this.IMAGE_LOADED.YES) {
                if (renderingForLargeImage) {
                    element = (
                        <img
                            className={'attachment__image attachment__image--openraph large_image'}
                            src={imageUrl}
                        />
                    );
                } else {
                    element = this.wrapInSmallImageContainer(
                        <img
                            className={'attachment__image attachment__image--openraph'}
                            src={imageUrl}
                            ref={(img) => {
                                this.smallImageElement = img;
                            }}
                        />
                    );
                }
            } else if (this.state.imageLoaded === this.IMAGE_LOADED.ERROR) {
                return null;
            }
        }
        return element;
    }

    truncateText(text, maxLength = this.textMaxLenght, ellipsis = this.textEllipsis) {
        if (text.length > maxLength) {
            return text.substring(0, maxLength - ellipsis.length) + ellipsis;
        }
        return text;
    }

    handleRemovePreview() {
        const props = Object.assign({}, this.props.post.props);
        props[PostTypes.REMOVE_LINK_PREVIEW] = 'true';

        const patchedPost = ({
            id: this.props.post.id,
            props
        });

        updatePost(patchedPost, () => {
            this.setState({removePreview: true});
        });
    }

    isRemovePreview(post, currentUser) {
        if (post && post.props && currentUser.id === post.user_id) {
            return post.props[PostTypes.REMOVE_LINK_PREVIEW] && post.props[PostTypes.REMOVE_LINK_PREVIEW] === 'true';
        }

        return false;
    }

    render() {
        const data = this.props.openGraphData;
        if (!data || Utils.isEmptyObject(data.description) || this.state.removePreview) {
            return null;
        }

        let removePreviewButton;
        if (this.props.currentUser.id === this.props.post.user_id) {
            removePreviewButton = (
                <button
                    id='removePreviewButton'
                    type='button'
                    className='btn-close'
                    aria-label='Close'
                    onClick={this.handleRemovePreview}
                >
                    <span aria-hidden='true'>{'×'}</span>
                </button>
            );
        }

        const imageUrl = this.getBestImageUrl(data);
        if (imageUrl) {
            this.loadImage(imageUrl);
        }

        return (
            <div
                className='attachment attachment--opengraph'
                ref='attachment'
            >
                <div className='attachment__content'>
                    <div
                        className={'clearfix attachment__container attachment__container--opengraph'}
                    >
                        <div
                            className={'attachment__body__wrap attachment__body__wrap--opengraph'}
                        >
                            <span className='sitename'>{this.truncateText(data.site_name)}</span>
                            {removePreviewButton}
                            <h1
                                className={'attachment__title attachment__title--opengraph' + (data.title ? '' : ' is-url')}
                            >
                                <a
                                    className='attachment__title-link attachment__title-link--opengraph'
                                    href={useSafeUrl(data.url || this.props.link)}
                                    target='_blank'
                                    rel='noopener noreferrer'
                                    title={data.title || data.url || this.props.link}
                                >
                                    {this.truncateText(data.title || data.url || this.props.link)}
                                </a>
                            </h1>
                            <div >
                                <div
                                    className={'attachment__body attachment__body--opengraph'}
                                >
                                    <div>
                                        <div>
                                            {this.truncateText(data.description)} &nbsp;
                                            {this.imageToggleAnchoreTag(imageUrl)}
                                        </div>
                                        {this.imageTag(imageUrl, true)}
                                    </div>
                                </div>
                            </div>
                        </div>
                        {this.imageTag(imageUrl, false)}
                    </div>
                </div>
            </div>
        );
    }
}<|MERGE_RESOLUTION|>--- conflicted
+++ resolved
@@ -9,10 +9,7 @@
 
 import * as CommonUtils from 'utils/commons.jsx';
 import {PostTypes} from 'utils/constants.jsx';
-<<<<<<< HEAD
-=======
 import {useSafeUrl} from 'utils/url';
->>>>>>> 282a6618
 import * as Utils from 'utils/utils.jsx';
 
 export default class PostAttachmentOpenGraph extends React.PureComponent {
