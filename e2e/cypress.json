--- conflicted
+++ resolved
@@ -13,10 +13,6 @@
         "dbClient": "postgres",
         "dbConnection": "postgres://mmuser:mostest@localhost/mattermost_test?sslmode=disable\u0026connect_timeout=10",
         "adminEmail": "sysadmin@sample.mattermost.com",
-<<<<<<< HEAD
-        "ciBaseUrl": "",
-=======
->>>>>>> 19b189c0
         "enableApplitools": false,
         "enableVisualTest": false,
         "ldapServer": "localhost",
@@ -29,12 +25,8 @@
         "webhookBaseUrl": "http://localhost:3000",
         "AWS_S3_BUCKET": "",
         "AWS_ACCESS_KEY_ID": "",
-<<<<<<< HEAD
-        "AWS_SECRET_ACCESS_KEY": ""
-=======
         "AWS_SECRET_ACCESS_KEY": "",
         "keycloakBaseUrl": "http://localhost:8484",
         "keycloakAppName": "mattermost"
->>>>>>> 19b189c0
     }
 }