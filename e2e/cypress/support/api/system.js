--- conflicted
+++ resolved
@@ -109,11 +109,7 @@
             LdapPort: cypressEnv.ldapPort,
         },
         ServiceSettings: {
-<<<<<<< HEAD
-            AllowedUntrustedInternalConnections: `localhost,${cypressEnv.ciBaseUrl}`,
-=======
             AllowedUntrustedInternalConnections: 'localhost',
->>>>>>> 19b189c0
             SiteURL: Cypress.config('baseUrl'),
         },
     };
