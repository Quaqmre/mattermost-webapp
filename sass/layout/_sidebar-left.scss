--- conflicted
+++ resolved
@@ -20,11 +20,7 @@
         position: relative;
     }
 }
-<<<<<<< HEAD
-    
-=======
-
->>>>>>> ccdebc5d
+
 #SidebarContainer {
     background-color: var(--sidebar-bg);
     width: 240px;
@@ -32,51 +28,14 @@
     flex-direction: column;
     position: fixed;
     left: 0;
-<<<<<<< HEAD
-    // TODO: Devin changed
-=======
->>>>>>> ccdebc5d
     height: 100%;
     z-index: 12;
     border-right: 1px solid var(--center-channel-color-20);
 
-    .badge {
-        background: var(--mention-bg);
-        color: var(--mention-color);
-        margin-right: 20px;
-        height: 16px;
-        min-width: 16px;
-    }
-
-<<<<<<< HEAD
-    .a11y--focused {
-        box-shadow: inset 0 0 1px 3px var(--sidebar-text-50), inset 0 0 0 1px var(--sidebar-text) !important;
-    }
-
-    .SidebarContainer_filterAddChannel {
-        display: flex;
-        flex-direction: row;
-        width: 240px;
-    }
-
-    .SidebarHeader {
-        background-color: var(--sidebar-header-bg);
-
-        .status-wrapper {
-            height: 36px;
-            width: 36px;
-        
-            .status {
-                bottom: -5px;
-                height: 19px;
-                right: -6px;
-                width: 19px;
-
-                .offline--icon {
-                    fill: var(--sidebar-text);
-                }
-
-=======
+    body.announcement-bar--fixed & {
+        height: calc(100% - #{$announcement-bar-height});
+    }
+
     .badge {
         display: inline-block;
         flex-shrink: 0;
@@ -135,7 +94,6 @@
                     fill: var(--sidebar-text);
                 }
 
->>>>>>> ccdebc5d
                 svg {
                     height: 13px;
                     left: 0;
@@ -155,11 +113,7 @@
 
         button {
             font-size: 16px;
-<<<<<<< HEAD
-            line-height: 16px;
-=======
             line-height: 15px;
->>>>>>> ccdebc5d
             height: 28px;
             min-width: 28px;
             vertical-align: middle;
@@ -204,24 +158,10 @@
             padding: 0;
             margin-left: 4px;
         }
-<<<<<<< HEAD
 
         .SidebarChannelNavigator_forwardButton {
             border-radius: 0px 4px 4px 0px;
             padding: 0;
-        }
-
-        i {
-            font-size: 16px;
-            line-height: 18px;
-            margin: 0;
-            vertical-align: middle;
-=======
-
-        .SidebarChannelNavigator_forwardButton {
-            border-radius: 0px 4px 4px 0px;
-            padding: 0;
->>>>>>> ccdebc5d
         }
     }
 
@@ -316,11 +256,7 @@
     .AddChannelDropdown_dropdownButton:focus {
         outline-style: none;
     }
-<<<<<<< HEAD
-    
-=======
-
->>>>>>> ccdebc5d
+
     .nav-pills__unread-indicator {
         display: flex;
         justify-content: center;
@@ -392,14 +328,13 @@
 
         .scrollbar--view ~ div {
             z-index: 2;
-<<<<<<< HEAD
 
             div {
                 z-index: 2;
             }
         }
     }
-    
+
     .SidebarChannelGroup .SidebarChannelGroupHeader {
         height: 32px;
         font-family: 'Open Sans', sans-serif;
@@ -440,11 +375,9 @@
         > div {
             flex: 1 1 auto;
         }
-      
+
         i.icon-chevron-down {
             max-width: 16px;
-            max-height: 16px;
-            line-height: 18px;
 
             &.hide-arrow {
                 visibility: hidden;
@@ -458,7 +391,7 @@
         i.icon-chevron-down {
             visibility: hidden;
         }
-    } 
+    }
 
     .SidebarChannelGroup .SidebarChannelGroupHeader.stuck {
         /* box-shadow: 0px 3px 4px 0px rgba(0, 0, 0, 0.33);
@@ -468,7 +401,7 @@
         color: var(--sidebar-text);
         cursor: pointer;
     }
-    
+
     .SidebarChannelGroup .SidebarChannelGroupHeader_groupButton:focus {
         /* box-shadow: inset 0 0 0 2px orange; */
         outline-style: none;
@@ -484,7 +417,7 @@
         animation-duration: 0.25s;
         animation-timing-function: linear;
     }
-    
+
     .SidebarChannelGroupHeader_addButton {
         padding: 0;
         z-index: 1;
@@ -507,142 +440,17 @@
     .SidebarChannelGroupHeader_addButton:focus {
         outline-style: none;
     }
-    
+
     /* Content */
     .SidebarChannelGroup_content {
         padding-bottom: 14px;
     }
-    
+
     .SidebarChannelGroup_content ul {
         margin: 0;
         padding: 0;
     }
-    
-=======
-
-            div {
-                z-index: 2;
-            }
-        }
-    }
-
-    .SidebarChannelGroup .SidebarChannelGroupHeader {
-        height: 32px;
-        font-family: 'Open Sans', sans-serif;
-        text-transform: uppercase;
-        text-overflow: ellipsis;
-        text-align: left;
-        border: none;
-        color: var(--sidebar-text-60);
-        position: sticky;
-        top: 0;
-        box-shadow: 0px 0px 0px 0px rgba(0, 0, 0, 0.33);
-        transition: box-shadow 0.25s ease-in-out;
-        z-index: 1;
-    }
-    .SidebarChannelGroup .SidebarChannelGroupHeader_groupButton {
-        height: 32px;
-        padding: 0;
-        font-size: 12px;
-        font-family: 'Open Sans', sans-serif;
-        font-weight: 600;
-        text-transform: uppercase;
-        overflow: hidden;
-        text-overflow: ellipsis;
-        white-space: nowrap;
-        text-align: left;
-        border: none;
-        color: var(--sidebar-text-60);
-        background-color: var(--sidebar-bg);
-        position: sticky;
-        top: 0;
-        box-shadow: 0px 0px 0px 0px rgba(0, 0, 0, 0.33);
-        transition: box-shadow 0.25s ease-in-out;
-        z-index: 1;
-        display: flex;
-        width: 100%;
-        align-items: center;
-
-        > div {
-            flex: 1 1 auto;
-        }
-
-        i.icon-chevron-down {
-            max-width: 16px;
-
-            &.hide-arrow {
-                visibility: hidden;
-            }
-        }
-    }
-
-    .SidebarNavContainer.disabled .SidebarChannelGroup .SidebarChannelGroupHeader_groupButton {
-        cursor: default;
-
-        i.icon-chevron-down {
-            visibility: hidden;
-        }
-    }
-
-    .SidebarChannelGroup .SidebarChannelGroupHeader.stuck {
-        /* box-shadow: 0px 3px 4px 0px rgba(0, 0, 0, 0.33);
-        transition: box-shadow 0.25s ease-in-out; */
-    }
-    .SidebarNavContainer:not(.disabled) .SidebarChannelGroup .SidebarChannelGroupHeader_groupButton:hover {
-        color: var(--sidebar-text);
-        cursor: pointer;
-    }
-
-    .SidebarChannelGroup .SidebarChannelGroupHeader_groupButton:focus {
-        /* box-shadow: inset 0 0 0 2px orange; */
-        outline-style: none;
-    }
-    .SidebarChannelGroup .SidebarChannelGroupHeader_groupButton.directMessages {
-        width: 208px;
-    }
-    .SidebarChannelGroup .SidebarChannelGroupHeader > i {
-        font-size: 12px;
-    }
-    .SidebarChannelGroup__is-collapsed {
-        animation-name: menuAnimation;
-        animation-duration: 0.25s;
-        animation-timing-function: linear;
-    }
-
-    .SidebarChannelGroupHeader_addButton {
-        padding: 0;
-        z-index: 1;
-        background: transparent;
-        border: none;
-        color: var(--sidebar-text-80);
-        font-size: 18px;
-        line-height: 16px;
-        height: 28px;
-        width: 28px;
-        border-radius: 4px;
-        margin-left: auto;
-        margin-right: 16px;
-    }
-    .SidebarChannelGroupHeader_addButton:hover {
-        cursor: pointer;
-        background: rgba(255, 255, 255, 0.24);
-        color: var(--sidebar-text);
-    }
-    .SidebarChannelGroupHeader_addButton:focus {
-        outline-style: none;
-    }
-
-    /* Content */
-    .SidebarChannelGroup_content {
-        padding-bottom: 14px;
-    }
-
-    .SidebarChannelGroup_content ul {
-        margin: 0;
-        padding: 0;
-    }
-
->>>>>>> ccdebc5d
+
     /* Channels */
     .SidebarChannel {
         display: block;
@@ -669,8 +477,7 @@
             width: 24px;
             height: 20px;
             line-height: 16px;
-<<<<<<< HEAD
-            margin-right: 7px;
+            margin-right: 16px;
             text-align: center;
 
             &:hover {
@@ -678,18 +485,18 @@
             }
         }
     }
-    
+
     .SidebarChannel:hover {
         /* background: rgba(255, 255, 255, 0.16); */
     }
-    
-    
+
+
     .SidebarChannel.animating {
         transition-property: height, padding, color;
         transition-duration: 0.15s; /* collapse animation speed */
         transition-timing-function: ease-out;
     }
-    
+
     .SidebarChannel.collapsed {
         height: 0 !important;
         padding-top: 0;
@@ -698,52 +505,14 @@
         border-bottom: none;
         overflow-y: hidden;
     }
-    
+
     /* fade out collapsing list item */
     .SidebarChannel.animating .SidebarLink {
         transition-property: color;
         transition-duration: 0.15s; /* speed should match collapse animation speed */
         transition-timing-function: ease-out;
     }
-    
-=======
-            margin-right: 16px;
-            text-align: center;
-
-            &:hover {
-                @include opacity(1);
-            }
-        }
-    }
-
-    .SidebarChannel:hover {
-        /* background: rgba(255, 255, 255, 0.16); */
-    }
-
-
-    .SidebarChannel.animating {
-        transition-property: height, padding, color;
-        transition-duration: 0.15s; /* collapse animation speed */
-        transition-timing-function: ease-out;
-    }
-
-    .SidebarChannel.collapsed {
-        height: 0 !important;
-        padding-top: 0;
-        padding-bottom: 0;
-        border-top: none;
-        border-bottom: none;
-        overflow-y: hidden;
-    }
-
-    /* fade out collapsing list item */
-    .SidebarChannel.animating .SidebarLink {
-        transition-property: color;
-        transition-duration: 0.15s; /* speed should match collapse animation speed */
-        transition-timing-function: ease-out;
-    }
-
->>>>>>> ccdebc5d
+
     .SidebarChannel .SidebarLink {
         position: relative;
         font-size: 14px;
@@ -757,13 +526,18 @@
         border-top: 0;
         border-bottom: 0;
         height: 32px;
-<<<<<<< HEAD
+
+
+        &.muted {
+            opacity: 0.4;
+            font-weight: 300;
+        }
     }
     .SidebarChannel .SidebarLink:focus {
         /* box-shadow: inset 0 0 0 2px orange; */
         outline-style: none;
     }
-    
+
     .SidebarChannel .SidebarLink:hover {
         background: rgba(255, 255, 255, 0.08);
     }
@@ -773,7 +547,7 @@
         .SidebarChannelLinkLabel {
             color: var(--sidebar-text);
         }
-        
+
     }
 
     .SidebarChannel.active .SidebarLink::before {
@@ -786,7 +560,7 @@
         background: var(--sidebar-text);
         border-radius: 4px;
     }
-    
+
     .SidebarChannel.unread .SidebarChannelLinkLabel,
     .SidebarChannel.unread .SidebarLink:hover .SidebarChannelLinkLabel {
         font-weight: 600;
@@ -810,18 +584,18 @@
         text-align: justify;
         height: 18px;
     }
-    
+
     /* .SidebarChannel__absolute {
         height: 44px;
         list-style-type: none;
         width: 100%;
         position: relative;
     }
-    
+
     .SidebarChannel__absolute:hover {
         background: rgba(255, 255, 255, 0.16);
     }
-    
+
     .SidebarChannel__absolute > a {
         text-decoration: none;
         position: absolute;
@@ -832,11 +606,11 @@
         left: 24px;
         color: #BCCDE7;
     }
-    
+
     .SidebarChannel__absolute > a:hover {
         color: #BCCDE7;
     } */
-    
+
     .icon {
         display: inline-block;
         font-size: inherit;
@@ -888,141 +662,3 @@
     }
 }
 
-=======
-
-
-        &.muted {
-            opacity: 0.4;
-            font-weight: 300;
-        }
-    }
-    .SidebarChannel .SidebarLink:focus {
-        /* box-shadow: inset 0 0 0 2px orange; */
-        outline-style: none;
-    }
-
-    .SidebarChannel .SidebarLink:hover {
-        background: rgba(255, 255, 255, 0.08);
-    }
-    .SidebarChannel.active .SidebarLink {
-        background: rgba(255, 255, 255, 0.16);
-
-        .SidebarChannelLinkLabel {
-            color: var(--sidebar-text);
-        }
-
-    }
-
-    .SidebarChannel.active .SidebarLink::before {
-        content: '';
-        height: 32px;
-        position: absolute;
-        left: -2px;
-        top: 0;
-        width: 4px;
-        background: var(--sidebar-text);
-        border-radius: 4px;
-    }
-
-    .SidebarChannel.unread .SidebarChannelLinkLabel,
-    .SidebarChannel.unread .SidebarLink:hover .SidebarChannelLinkLabel {
-        font-weight: 600;
-        color: var(--sidebar-unread-text);
-    }
-    .SidebarChannel .SidebarLink > i {
-        font-size: 12px;
-        margin-right: 5px;
-    }
-    .SidebarChannel.dragging {
-        opacity: 0;
-    }
-
-    .SidebarChannel span.SidebarChannelLinkLabel {
-        text-overflow: ellipsis;
-        overflow: hidden;
-        width: 100%;
-        white-space: nowrap;
-        padding-right: 10px;
-        line-height: 18px;
-        text-align: justify;
-        height: 18px;
-    }
-
-    /* .SidebarChannel__absolute {
-        height: 44px;
-        list-style-type: none;
-        width: 100%;
-        position: relative;
-    }
-
-    .SidebarChannel__absolute:hover {
-        background: rgba(255, 255, 255, 0.16);
-    }
-
-    .SidebarChannel__absolute > a {
-        text-decoration: none;
-        position: absolute;
-        line-height: 44px;
-        top: 0;
-        right: 0;
-        bottom: 0;
-        left: 24px;
-        color: #BCCDE7;
-    }
-
-    .SidebarChannel__absolute > a:hover {
-        color: #BCCDE7;
-    } */
-
-    .icon {
-        display: inline-block;
-        font-size: inherit;
-        text-rendering: auto;
-        -webkit-font-smoothing: antialiased;
-        -moz-osx-font-smoothing: grayscale;
-        transition: transform 0.15s ease-out; /* should match collapse animation speed */
-    }
-    .icon-rotate-minus-90 {
-        -webkit-transform: rotate(-90deg);
-        -ms-transform: rotate(-90deg);
-        transform: rotate(-90deg);
-        transition: transform 0.15s ease-out; /* should match collapse animation speed */
-    }
-
-    :root .icon-rotate-180 {
-        filter: none;
-    }
-
-    .status.status--group {
-        background: var(--sidebar-text-30);
-        margin: 1px 8px 0 0;
-        min-width: 14px;
-        height: 14px;
-    }
-
-    .status-away {
-        color: var(--away-indicator);
-    }
-    .status-online {
-        color: var(--online-indicator);
-    }
-    .status-dnd {
-        color: var(--dnd-indicator);
-    }
-
-    + .inner-wrap #app-content {
-        margin-left: 240px;
-    }
-}
-
-.multi-teams {
-    #SidebarContainer {
-        left: 65px;
-
-        + .inner-wrap #app-content {
-            margin-left: 305px;
-        }
-    }
-}
-
->>>>>>> ccdebc5d
