--- conflicted
+++ resolved
@@ -1440,7 +1440,6 @@
 
 export const AcceptedProfileImageTypes = ['image/jpeg', 'image/png', 'image/bmp'];
 
-<<<<<<< HEAD
 export const SurveyTypes = {
     SIGNUP: 'signup',
 };
@@ -1451,7 +1450,7 @@
     UNSURE: 'survey_unsure',
     NO_RESPONSE: 'survey_no_response',
 };
-=======
+
 export const searchHintOptions = [{searchTerm: 'From:', message: {id: t('search_list_option.from'), defaultMessage: 'Messages from a user'}},
     {searchTerm: 'In:', message: {id: t('search_list_option.in'), defaultMessage: 'Messages in a channel'}},
     {searchTerm: 'On:', message: {id: t('search_list_option.on'), defaultMessage: 'Messages on a date'}},
@@ -1460,7 +1459,6 @@
     {searchTerm: '-', message: {id: t('search_list_option.exclude'), defaultMessage: 'Exclude search terms'}},
     {searchTerm: '""', message: {id: t('search_list_option.phrases'), defaultMessage: 'Messages with phrases'}},
 ];
->>>>>>> c9cb999c
 
 t('suggestion.mention.channels');
 t('suggestion.mention.morechannels');
