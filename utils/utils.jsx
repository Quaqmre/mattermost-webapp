// Copyright (c) 2015-present Mattermost, Inc. All Rights Reserved.
// See LICENSE.txt for license information.

import React from 'react';
import {FormattedMessage} from 'react-intl';

import {Client4} from 'mattermost-redux/client';
import {Posts} from 'mattermost-redux/constants';
import {getChannel, getRedirectChannelNameForTeam} from 'mattermost-redux/selectors/entities/channels';
import {getConfig} from 'mattermost-redux/selectors/entities/general';
import {getTeammateNameDisplaySetting, getBool} from 'mattermost-redux/selectors/entities/preferences';
import {getCurrentUserId, getUser} from 'mattermost-redux/selectors/entities/users';
import {
    blendColors,
    changeOpacity,
} from 'mattermost-redux/utils/theme_utils';
import {displayUsername} from 'mattermost-redux/utils/user_utils';
import {getCurrentTeamId, getCurrentRelativeTeamUrl, getTeam} from 'mattermost-redux/selectors/entities/teams';
import cssVars from 'css-vars-ponyfill';

import moment from 'moment';

import {browserHistory} from 'utils/browser_history';
import {searchForTerm} from 'actions/post_actions';
import Constants, {FileTypes, UserStatuses, ValidationErrors} from 'utils/constants.jsx';
import * as UserAgent from 'utils/user_agent';
import * as Utils from 'utils/utils';
import bing from 'sounds/bing.mp3';
import crackle from 'sounds/crackle.mp3';
import down from 'sounds/down.mp3';
import hello from 'sounds/hello.mp3';
import ripple from 'sounds/ripple.mp3';
import upstairs from 'sounds/upstairs.mp3';
import {t} from 'utils/i18n';
import store from 'stores/redux_store.jsx';
import {getCurrentLocale, getTranslations} from 'selectors/i18n';

export function isMac() {
    return navigator.platform.toUpperCase().indexOf('MAC') >= 0;
}

export function isLinux() {
    return navigator.platform.toUpperCase().indexOf('LINUX') >= 0;
}

export function createSafeId(prop) {
    if (prop === null) {
        return undefined;
    }

    var str = '';

    if (prop.props && prop.props.defaultMessage) {
        str = prop.props.defaultMessage;
    } else {
        str = prop.toString();
    }

    return str.replace(new RegExp(' ', 'g'), '_');
}

export function cmdOrCtrlPressed(e, allowAlt = false) {
    if (allowAlt) {
        return (isMac() && e.metaKey) || (!isMac() && e.ctrlKey);
    }
    return (isMac() && e.metaKey) || (!isMac() && e.ctrlKey && !e.altKey);
}

export function isKeyPressed(event, key) {
    // There are two types of keyboards
    // 1. English with different layouts(Ex: Dvorak)
    // 2. Different language keyboards(Ex: Russian)

    if (event.keyCode === Constants.KeyCodes.COMPOSING[1]) {
        return false;
    }

    // checks for event.key for older browsers and also for the case of different English layout keyboards.
    if (typeof event.key !== 'undefined' && event.key !== 'Unidentified' && event.key !== 'Dead') {
        const isPressedByCode = event.key === key[0] || event.key === key[0].toUpperCase();
        if (isPressedByCode) {
            return true;
        }
    }

    // used for different language keyboards to detect the position of keys
    return event.keyCode === key[1];
}

/**
 * check keydown event for line break combo. Should catch alt/option + enter not all browsers except Safari
 * @param  {object}  e - keydown event
 * @return {boolean}
 */
export function isUnhandledLineBreakKeyCombo(e) {
    return Boolean(
        isKeyPressed(e, Constants.KeyCodes.ENTER) &&
        !e.shiftKey && // shift + enter is already handled everywhere, so don't handle again
        (e.altKey && !UserAgent.isSafari() && !cmdOrCtrlPressed(e)), // alt/option + enter is already handled in Safari, so don't handle again
    );
}

/**
 * insert a new line character at keyboard cursor (or overwrites selection)
 * @param  {object}  e - keydown event
 * @return {string} message modified with new line inserted for app consumption
 * WARNING: HAS DOM SIDE EFFECTS
 */
export function insertLineBreakFromKeyEvent(e) {
    const el = e.target;
    const {selectionEnd, selectionStart, value} = el;

    // replace text selection (or insert if no selection) with new line character
    const newValue = `${value.substr(0, selectionStart)}\n${value.substr(selectionEnd, value.length)}`;

    // update value on DOM element immediately and restore key cursor to correct position
    el.value = newValue;
    setSelectionRange(el, selectionStart + 1, selectionStart + 1);

    // return the updated string so that component state can be updated
    return newValue;
}

export function isInRole(roles, inRole) {
    if (roles) {
        var parts = roles.split(' ');
        for (var i = 0; i < parts.length; i++) {
            if (parts[i] === inRole) {
                return true;
            }
        }
    }

    return false;
}

export function isChannelAdmin(isLicensed, roles, hasAdminScheme = false) {
    if (!isLicensed) {
        return false;
    }

    if (isInRole(roles, 'channel_admin') || hasAdminScheme) {
        return true;
    }

    return false;
}

export function isAdmin(roles) {
    if (isInRole(roles, 'team_admin')) {
        return true;
    }

    if (isInRole(roles, 'system_admin')) {
        return true;
    }

    return false;
}

export function isSystemAdmin(roles) {
    if (isInRole(roles, 'system_admin')) {
        return true;
    }

    return false;
}

export function isGuest(user) {
    if (user && user.roles && isInRole(user.roles, 'system_guest')) {
        return true;
    }

    return false;
}

export function getTeamRelativeUrl(team) {
    if (!team) {
        return '';
    }

    return '/' + team.name;
}

export function getChannelURL(state, channel, teamId) {
    let notificationURL;
    if (channel && (channel.type === Constants.DM_CHANNEL || channel.type === Constants.GM_CHANNEL)) {
        notificationURL = getCurrentRelativeTeamUrl(state) + '/channels/' + channel.name;
    } else if (channel) {
        const team = getTeam(state, teamId);
        notificationURL = getTeamRelativeUrl(team) + '/channels/' + channel.name;
    } else if (teamId) {
        const team = getTeam(state, teamId);
        const redirectChannel = getRedirectChannelNameForTeam(state, teamId);
        notificationURL = getTeamRelativeUrl(team) + `/channels/${redirectChannel}`;
    } else {
        const currentTeamId = getCurrentTeamId(state);
        const redirectChannel = getRedirectChannelNameForTeam(state, currentTeamId);
        notificationURL = getCurrentRelativeTeamUrl(state) + `/channels/${redirectChannel}`;
    }
    return notificationURL;
}

export const notificationSounds = new Map([
    ['Bing', bing],
    ['Crackle', crackle],
    ['Down', down],
    ['Hello', hello],
    ['Ripple', ripple],
    ['Upstairs', upstairs],
]);

var canDing = true;
export function ding(name) {
    if (hasSoundOptions() && canDing) {
        tryNotificationSound(name);
        canDing = false;
        setTimeout(() => {
            canDing = true;
        }, 3000);
    }
}

export function tryNotificationSound(name) {
    const audio = new Audio(notificationSounds.get(name) ?? notificationSounds.get('Bing'));
    audio.play();
}

export function hasSoundOptions() {
    return (!UserAgent.isEdge());
}

export function getDateForUnixTicks(ticks) {
    return new Date(ticks);
}

// returns Unix timestamp in milliseconds
export function getTimestamp() {
    return Date.now();
}

// Replaces all occurrences of a pattern
export function loopReplacePattern(text, pattern, replacement) {
    let result = text;

    let match = pattern.exec(result);
    while (match) {
        result = result.replace(pattern, replacement);
        match = pattern.exec(result);
    }

    return result;
}

// Taken from http://stackoverflow.com/questions/1068834/object-comparison-in-javascript and modified slightly
export function areObjectsEqual(x, y) {
    let p;
    const leftChain = [];
    const rightChain = [];

    // Remember that NaN === NaN returns false
    // and isNaN(undefined) returns true
    if (isNaN(x) && isNaN(y) && typeof x === 'number' && typeof y === 'number') {
        return true;
    }

    // Compare primitives and functions.
    // Check if both arguments link to the same object.
    // Especially useful on step when comparing prototypes
    if (x === y) {
        return true;
    }

    // Works in case when functions are created in constructor.
    // Comparing dates is a common scenario. Another built-ins?
    // We can even handle functions passed across iframes
    if ((typeof x === 'function' && typeof y === 'function') ||
        (x instanceof Date && y instanceof Date) ||
        (x instanceof RegExp && y instanceof RegExp) ||
        (x instanceof String && y instanceof String) ||
        (x instanceof Number && y instanceof Number)) {
        return x.toString() === y.toString();
    }

    if (x instanceof Map && y instanceof Map) {
        return areMapsEqual(x, y);
    }

    // At last checking prototypes as good a we can
    if (!(x instanceof Object && y instanceof Object)) {
        return false;
    }

    if (x.isPrototypeOf(y) || y.isPrototypeOf(x)) {
        return false;
    }

    if (x.constructor !== y.constructor) {
        return false;
    }

    if (x.prototype !== y.prototype) {
        return false;
    }

    // Check for infinitive linking loops
    if (leftChain.indexOf(x) > -1 || rightChain.indexOf(y) > -1) {
        return false;
    }

    // Quick checking of one object being a subset of another.
    for (p in y) {
        if (y.hasOwnProperty(p) !== x.hasOwnProperty(p)) {
            return false;
        } else if (typeof y[p] !== typeof x[p]) {
            return false;
        }
    }

    for (p in x) { //eslint-disable-line guard-for-in
        if (y.hasOwnProperty(p) !== x.hasOwnProperty(p)) {
            return false;
        } else if (typeof y[p] !== typeof x[p]) {
            return false;
        }

        switch (typeof (x[p])) {
        case 'object':
        case 'function':

            leftChain.push(x);
            rightChain.push(y);

            if (!areObjectsEqual(x[p], y[p])) {
                return false;
            }

            leftChain.pop();
            rightChain.pop();
            break;

        default:
            if (x[p] !== y[p]) {
                return false;
            }
            break;
        }
    }

    return true;
}

export function areMapsEqual(a, b) {
    if (a.size !== b.size) {
        return false;
    }

    for (const [key, value] of a) {
        if (!b.has(key)) {
            return false;
        }

        if (!areObjectsEqual(value, b.get(key))) {
            return false;
        }
    }

    return true;
}

export function replaceHtmlEntities(text) {
    var tagsToReplace = {
        '&amp;': '&',
        '&lt;': '<',
        '&gt;': '>',
    };
    var newtext = text;
    for (var tag in tagsToReplace) {
        if (Reflect.apply({}.hasOwnProperty, this, [tagsToReplace, tag])) {
            var regex = new RegExp(tag, 'g');
            newtext = newtext.replace(regex, tagsToReplace[tag]);
        }
    }
    return newtext;
}

export function insertHtmlEntities(text) {
    var tagsToReplace = {
        '&': '&amp;',
        '<': '&lt;',
        '>': '&gt;',
    };
    var newtext = text;
    for (var tag in tagsToReplace) {
        if (Reflect.apply({}.hasOwnProperty, this, [tagsToReplace, tag])) {
            var regex = new RegExp(tag, 'g');
            newtext = newtext.replace(regex, tagsToReplace[tag]);
        }
    }
    return newtext;
}

export function isGIFImage(extin) {
    return extin.toLowerCase() === Constants.IMAGE_TYPE_GIF;
}

const removeQuerystringOrHash = (extin) => {
    return extin.split(/[?#]/)[0];
};

export const getFileType = (extin) => {
    const ext = removeQuerystringOrHash(extin.toLowerCase());

    if (Constants.TEXT_TYPES.indexOf(ext) > -1) {
        return FileTypes.TEXT;
    }

    if (Constants.IMAGE_TYPES.indexOf(ext) > -1) {
        return FileTypes.IMAGE;
    }

    if (Constants.AUDIO_TYPES.indexOf(ext) > -1) {
        return FileTypes.AUDIO;
    }

    if (Constants.VIDEO_TYPES.indexOf(ext) > -1) {
        return FileTypes.VIDEO;
    }

    if (Constants.SPREADSHEET_TYPES.indexOf(ext) > -1) {
        return FileTypes.SPREADSHEET;
    }

    if (Constants.CODE_TYPES.indexOf(ext) > -1) {
        return FileTypes.CODE;
    }

    if (Constants.WORD_TYPES.indexOf(ext) > -1) {
        return FileTypes.WORD;
    }

    if (Constants.PRESENTATION_TYPES.indexOf(ext) > -1) {
        return FileTypes.PRESENTATION;
    }

    if (Constants.PDF_TYPES.indexOf(ext) > -1) {
        return FileTypes.PDF;
    }

    if (Constants.PATCH_TYPES.indexOf(ext) > -1) {
        return FileTypes.PATCH;
    }

    if (Constants.SVG_TYPES.indexOf(ext) > -1) {
        return FileTypes.SVG;
    }

    return FileTypes.OTHER;
};

export function getFileIconPath(fileInfo) {
    const fileType = getFileType(fileInfo.extension);

    var icon;
    if (fileType in Constants.ICON_FROM_TYPE) {
        icon = Constants.ICON_FROM_TYPE[fileType];
    } else {
        icon = Constants.ICON_FROM_TYPE.other;
    }

    return icon;
}

export function getIconClassName(fileTypeIn) {
    var fileType = fileTypeIn.toLowerCase();

    if (fileType in Constants.ICON_NAME_FROM_TYPE) {
        return Constants.ICON_NAME_FROM_TYPE[fileType];
    }

    return 'generic';
}

export function toTitleCase(str) {
    function doTitleCase(txt) {
        return txt.charAt(0).toUpperCase() + txt.substr(1).toLowerCase();
    }
    return str.replace(/\w\S*/g, doTitleCase);
}

export function isHexColor(value) {
    return value && (/^#[0-9a-f]{3}([0-9a-f]{3})?$/i).test(value);
}

// given '#fffff', returns '255, 255, 255' (no trailing comma)
export function toRgbValues(hexStr) {
    const rgbaStr = `${parseInt(hexStr.substr(1, 2), 16)}, ${parseInt(hexStr.substr(3, 2), 16)}, ${parseInt(hexStr.substr(5, 2), 16)}`;
    return rgbaStr;
}

export function applyTheme(theme) {
    if (theme.sidebarBg) {
        changeCss('.app__body .sidebar--left .sidebar__switcher, .sidebar--left, .app__body .modal .settings-modal .settings-table .settings-links, .app__body .sidebar--menu', 'background:' + theme.sidebarBg);
        changeCss('body.app__body', 'scrollbar-face-color:' + theme.sidebarBg);
    }

    if (theme.sidebarText) {
        changeCss('.app__body .team-sidebar .a11y--focused, .app__body .sidebar--left .a11y--focused', 'box-shadow: inset 0 0 1px 3px ' + changeOpacity(theme.sidebarText, 0.5) + ', inset 0 0 0 1px ' + theme.sidebarText);
        changeCss('@media(max-width: 768px){.app__body .modal .settings-modal .settings-table .nav>li>a, .app__body .sidebar--menu', 'color:' + changeOpacity(theme.sidebarText, 0.8));
        changeCss('.sidebar--left .status .offline--icon, .app__body .sidebar--menu svg, .app__body .sidebar-item .icon', 'fill:' + theme.sidebarText);
        changeCss('@media(max-width: 768px){.app__body .modal .settings-modal .settings-table .nav>li>button, .app__body #sidebarDropdownMenu .menu-divider', 'border-color:' + changeOpacity(theme.sidebarText, 0.2));
        changeCss('@media(max-width: 768px){.app__body .modal .settings-modal .settings-table .nav>li>button, .app__body .modal .settings-modal .settings-table .nav>li.active>button', 'color:' + theme.sidebarText);
        changeCss('@media(max-width: 768px){.sidebar--left .add-channel-btn:hover, .sidebar--left .add-channel-btn:focus', 'color:' + changeOpacity(theme.sidebarText, 0.6));
        changeCss('.channel-header .channel-header_plugin-dropdown a, .app__body .sidebar__switcher button', 'background:' + changeOpacity(theme.sidebarText, 0.08));
    }

    if (theme.sidebarTextHoverBg) {
        changeCss('.sidebar--left .nav-pills__container li .sidebar-item:hover, .sidebar--left .nav-pills__container li > .nav-more:hover, .app__body .modal .settings-modal .nav-pills>li:hover button', 'background:' + theme.sidebarTextHoverBg);
    }

    if (theme.sidebarTextActiveColor) {
        changeCss('.sidebar--left .nav-pills__container li.active .sidebar-item, .sidebar--left .nav-pills__container li.active .sidebar-item:hover, .sidebar--left .nav-pills__container li.active .sidebar-item:focus, .app__body .modal .settings-modal .nav-pills>li.active button, .app__body .modal .settings-modal .nav-pills>li.active button:hover, .app__body .modal .settings-modal .nav-pills>li.active button:active', 'color:' + theme.sidebarTextActiveColor);
        changeCss('.sidebar--left .nav li.active .sidebar-item, .sidebar--left .nav li.active .sidebar-item:hover, .sidebar--left .nav li.active .sidebar-item:focus', 'background:' + changeOpacity(theme.sidebarTextActiveColor, 0.1));
    }

    if (theme.sidebarHeaderBg) {
        changeCss('.app__body .MenuWrapper .status-wrapper .status, .app__body #status-dropdown .status-wrapper .status-edit, .sidebar--left .team__header, .app__body .sidebar--menu .team__header, .app__body .post-list__timestamp > div', 'background:' + theme.sidebarHeaderBg);
        changeCss('.app__body .modal .modal-header', 'background:' + theme.sidebarHeaderBg);
        changeCss('.app__body .multi-teams .team-sidebar, .app__body #navbar_wrapper .navbar-default', 'background:' + theme.sidebarHeaderBg);
        changeCss('@media(max-width: 768px){.app__body .search-bar__container', 'background:' + theme.sidebarHeaderBg);
        changeCss('.app__body .attachment .attachment__container', 'border-left-color:' + theme.sidebarHeaderBg);
        changeCss('.emoji-picker .emoji-picker__header', 'background:' + theme.sidebarHeaderBg);
    }

    if (theme.sidebarHeaderTextColor) {
        changeCss('.app__body .MenuWrapper .status-wrapper .status, .app__body #status-dropdown .status-wrapper .status-edit, .sidebar--left .team__header .header__info, .app__body .sidebar--menu .team__header .header__info, .app__body .post-list__timestamp > div', 'color:' + theme.sidebarHeaderTextColor);
        changeCss('.app__body .icon--sidebarHeaderTextColor svg, .app__body .sidebar-header-dropdown__icon svg', 'fill:' + theme.sidebarHeaderTextColor);
        changeCss('.sidebar--left .team__header .user__name, .app__body .sidebar--menu .team__header .user__name', 'color:' + changeOpacity(theme.sidebarHeaderTextColor, 0.8));
        changeCss('.sidebar--left .team__header:hover .user__name, .app__body .sidebar--menu .team__header:hover .user__name', 'color:' + theme.sidebarHeaderTextColor);
        changeCss('.app__body .modal .modal-header .modal-title, .app__body .modal .modal-header .modal-title .name', 'color:' + theme.sidebarHeaderTextColor);
<<<<<<< HEAD
        changeCss('.app__body #navbar_wrapper .navbar-default .navbar-brand', 'color:' + theme.sidebarHeaderTextColor);
        changeCss('.app__body #navbar_wrapper .navbar-default .navbar-toggle .icon-bar', 'background:' + theme.sidebarHeaderTextColor);
        changeCss('.app__body .post-list__timestamp > div, .app__body .multi-teams .team-container a:hover .team-btn__content, .app__body .multi-teams .team-container.active .team-btn__content', 'border-color:' + changeOpacity(theme.sidebarHeaderTextColor, 0.5));
        changeCss('.app__body .team-btn', 'border-color:' + changeOpacity(theme.sidebarHeaderTextColor, 0.3));
        changeCss('@media(max-width: 768px){.app__body .search-bar__container', 'color:' + theme.sidebarHeaderTextColor);
        changeCss('.app__body .navbar-right__icon', 'background:' + changeOpacity(theme.sidebarHeaderTextColor, 0.2));
=======
        changeCss('.app__body .post-list__timestamp > div, .app__body .multi-teams .team-sidebar .team-wrapper .team-container a:hover .team-btn__content, .app__body .multi-teams .team-sidebar .team-wrapper .team-container.active .team-btn__content', 'border-color:' + changeOpacity(theme.sidebarHeaderTextColor, 0.5));
>>>>>>> 7bff67e0
        changeCss('.app__body .navbar-right__icon:hover, .app__body .navbar-right__icon:focus', 'background:' + changeOpacity(theme.sidebarHeaderTextColor, 0.3));
        changeCss('.emoji-picker .emoji-picker__header, .emoji-picker .emoji-picker__header .emoji-picker__header-close-button', 'color:' + theme.sidebarHeaderTextColor);
    }

    let dndIndicator;
    if (theme.dndIndicator) {
        dndIndicator = theme.dndIndicator;
    } else {
        switch (theme.type) {
        case 'Organization':
            dndIndicator = Constants.THEMES.organization.dndIndicator;
            break;
        case 'Mattermost Dark':
            dndIndicator = Constants.THEMES.mattermostDark.dndIndicator;
            break;
        case 'Windows Dark':
            dndIndicator = Constants.THEMES.windows10.dndIndicator;
            break;
        default:
            dndIndicator = Constants.THEMES.default.dndIndicator;
            break;
        }
    }
    changeCss('.app__body .status.status--dnd', 'color:' + dndIndicator);
    changeCss('.app__body .status .dnd--icon', 'fill:' + dndIndicator);

    // Including 'mentionBj' for backwards compatability (old typo)
    const mentionBg = theme.mentionBg || theme.mentionBj;
    if (mentionBg) {
        changeCss('.app__body .sidebar--left .badge, .app__body .list-group-item.active > .badge, .nav-pills > .active > a > .badge', 'background:' + mentionBg);
        changeCss('.multi-teams .team-sidebar .badge, .app__body .list-group-item.active > .badge, .nav-pills > .active > a > .badge', 'background:' + mentionBg);
    }

    if (theme.mentionColor) {
        changeCss('.app__body .sidebar--left .badge, .app__body .list-group-item.active > .badge, .nav-pills > .active > a > .badge', 'color:' + theme.mentionColor);
        changeCss('.app__body .multi-teams .team-sidebar .badge, .app__body .list-group-item.active > .badge, .nav-pills > .active > a > .badge', 'color:' + theme.mentionColor);
    }

    if (theme.centerChannelBg) {
        changeCss('.app__body .post-card--info, .app__body .bg--white, .app__body .system-notice, .app__body .channel-header__info .channel-header__description:before, .app__body .app__content, .app__body .markdown__table, .app__body .markdown__table tbody tr, .app__body .modal .modal-footer, .app__body .status-wrapper .status, .app__body .alert.alert-transparent', 'background:' + theme.centerChannelBg);
        changeCss('#post-list .post-list-holder-by-time, .app__body .post .dropdown-menu a, .app__body .post .Menu .MenuItem', 'background:' + theme.centerChannelBg);
        changeCss('#post-create, .app__body .emoji-picker__preview', 'background:' + theme.centerChannelBg);
        changeCss('.app__body .date-separator .separator__text, .app__body .new-separator .separator__text', 'background:' + theme.centerChannelBg);
        changeCss('.app__body .dropdown-menu, .app__body .popover, .app__body .tip-overlay', 'background:' + theme.centerChannelBg);
        changeCss('.app__body .popover.right>.arrow:after, .app__body .tip-overlay.tip-overlay--sidebar .arrow, .app__body .tip-overlay.tip-overlay--header .arrow', 'border-right-color:' + theme.centerChannelBg);
        changeCss('.app__body .popover.top>.arrow:after, .app__body .tip-overlay.tip-overlay--chat .arrow', 'border-top-color:' + theme.centerChannelBg);
        changeCss('.app__body .attachment__content, .app__body .attachment-actions button', 'background:' + theme.centerChannelBg);
        changeCss('.app__body .shortcut-key, .app__body .post-list__new-messages-below', 'color:' + theme.centerChannelBg);
        changeCss('.app__body .emoji-picker, .app__body .emoji-picker__search', 'background:' + theme.centerChannelBg);
        changeCss('.app__body .nav-tabs, .app__body .nav-tabs > li.active > a', 'background:' + theme.centerChannelBg);

        // Fade out effect for collapsed posts (not hovered, not from current user)
        changeCss(
            '.app__body .post-list__table .post:not(.current--user) .post-collapse__gradient, ' +
            '.app__body .post-list__table .post.post--compact .post-collapse__gradient, ' +
            '.app__body .sidebar-right__body .post.post--compact .post-collapse__gradient',
            `background:linear-gradient(${changeOpacity(theme.centerChannelBg, 0)}, ${theme.centerChannelBg})`,
        );
        changeCss(
            '.app__body .post-list__table .post-attachment-collapse__gradient, ' +
            '.app__body .sidebar-right__body .post-attachment-collapse__gradient',
            `background:linear-gradient(${changeOpacity(theme.centerChannelBg, 0)}, ${theme.centerChannelBg})`,
        );

        changeCss(
            '.app__body .post-list__table .post:not(.current--user) .post-collapse__show-more, ' +
            '.app__body .post-list__table .post.post--compact .post-collapse__show-more, ' +
            '.app__body .sidebar-right__body .post:not(.post--root) .post-collapse__show-more',
            `background-color:${theme.centerChannelBg}`,
        );
        changeCss(
            '.app__body .post-list__table .post-attachment-collapse__show-more, ' +
            '.app__body .sidebar-right__body .post-attachment-collapse__show-more',
            `background-color:${theme.centerChannelBg}`,
        );
    }

    if (theme.centerChannelColor) {
        changeCss('.app__body .bg-text-200', 'background:' + changeOpacity(theme.centerChannelColor, 0.2));
        changeCss('.app__body .user-popover__role', 'background:' + changeOpacity(theme.centerChannelColor, 0.3));
        changeCss('.app__body .svg-text-color', 'fill:' + theme.centerChannelColor);
        changeCss('.app__body .mentions__name .status.status--group, .app__body .multi-select__note', 'background:' + changeOpacity(theme.centerChannelColor, 0.12));
        changeCss('.app__body .modal-tabs .nav-tabs > li, .app__body .system-notice, .app__body .file-view--single .file__image .image-loaded, .app__body .post .MenuWrapper .dropdown-menu button, .app__body .member-list__popover .more-modal__body, .app__body .alert.alert-transparent, .app__body .table > thead > tr > th, .app__body .table > tbody > tr > td', 'border-color:' + changeOpacity(theme.centerChannelColor, 0.12));
        changeCss('.app__body .post-list__arrows', 'fill:' + changeOpacity(theme.centerChannelColor, 0.3));
        changeCss('.app__body .post .card-icon__container', 'color:' + changeOpacity(theme.centerChannelColor, 0.3));
        changeCss('.app__body .post-image__details .post-image__download svg', 'stroke:' + changeOpacity(theme.centerChannelColor, 0.4));
        changeCss('.app__body .post-image__details .post-image__download svg', 'border-color:' + changeOpacity(theme.centerChannelColor, 0.35));
        changeCss('.app__body .modal .status .offline--icon, .app__body .channel-header__links .icon, .app__body .sidebar--right .sidebar--right__subheader .usage__icon, .app__body .more-modal__header svg, .app__body .icon--body', 'fill:' + theme.centerChannelColor);
        changeCss('@media(min-width: 768px){.app__body .post:hover .post__header .post-menu, .app__body .post.post--hovered .post__header .post-menu, .app__body .post.a11y--active .post__header .post-menu', 'border-color:' + changeOpacity(theme.centerChannelColor, 0.2));
        changeCss('.app__body .MenuWrapper .MenuItem__divider, .app__body .modal .about-modal .modal-content .modal-header, .post .attachment .attachment__image.attachment__image--opengraph, .app__body .DayPicker .DayPicker-Caption, .app__body .modal .settings-modal .team-img-preview div, .app__body .modal .settings-modal .team-img__container div, .app__body .system-notice__footer, .app__body .system-notice__footer .btn:last-child, .app__body .modal .shortcuts-modal .subsection, .app__body .channel-header, .app__body .nav-tabs > li > a:hover, .app__body .nav-tabs, .app__body .nav-tabs > li.active > a, .app__body .nav-tabs, .app__body .nav-tabs > li.active > a:focus, .app__body .nav-tabs, .app__body .nav-tabs > li.active > a:hover, .app__body .post .dropdown-menu a, .sidebar--left, .app__body .suggestion-list__content .command, .app__body .channel-archived__message, .app__body .post-card--info', 'border-color:' + changeOpacity(theme.centerChannelColor, 0.2));
        changeCss('.app__body .help-text, .app__body .post .post-waiting, .app__body .post.post--system .post__body', 'color:' + changeOpacity(theme.centerChannelColor, 0.6));
        changeCss('.app__body .nav-tabs, .app__body .nav-tabs > li.active > a, pp__body .input-group-addon, .app__body .app__content, .app__body .post-create__container .post-create-body .btn-file, .app__body .post-create__container .post-create-footer .msg-typing, .app__body .dropdown-menu, .app__body .popover, .app__body .mentions__name, .app__body .tip-overlay, .app__body .form-control[disabled], .app__body .form-control[readonly], .app__body fieldset[disabled] .form-control', 'color:' + theme.centerChannelColor);
        changeCss('.app__body .post .post__link', 'color:' + changeOpacity(theme.centerChannelColor, 0.65));
        changeCss('.app__body #archive-link-home, .video-div .video-thumbnail__error', 'background:' + changeOpacity(theme.centerChannelColor, 0.15));
        changeCss('.app__body #post-create', 'color:' + theme.centerChannelColor);
        changeCss('.app__body .mentions--top', 'box-shadow:' + changeOpacity(theme.centerChannelColor, 0.2) + ' 1px -3px 12px');
        changeCss('.app__body .mentions--top', '-webkit-box-shadow:' + changeOpacity(theme.centerChannelColor, 0.2) + ' 1px -3px 12px');
        changeCss('.app__body .mentions--top', '-moz-box-shadow:' + changeOpacity(theme.centerChannelColor, 0.2) + ' 1px -3px 12px');
        changeCss('.app__body .shadow--2', 'box-shadow: 0 20px 30px 0' + changeOpacity(theme.centerChannelColor, 0.1) + ', 0 14px 20px 0 ' + changeOpacity(theme.centerChannelColor, 0.1));
        changeCss('.app__body .shadow--2', '-moz-box-shadow: 0  20px 30px 0 ' + changeOpacity(theme.centerChannelColor, 0.1) + ', 0 14px 20px 0 ' + changeOpacity(theme.centerChannelColor, 0.1));
        changeCss('.app__body .shadow--2', '-webkit-box-shadow: 0  20px 30px 0 ' + changeOpacity(theme.centerChannelColor, 0.1) + ', 0 14px 20px 0 ' + changeOpacity(theme.centerChannelColor, 0.1));
        changeCss('.app__body .shortcut-key, .app__body .post__body hr, .app__body .loading-screen .loading__content .round, .app__body .tutorial__circles .circle', 'background:' + theme.centerChannelColor);
        changeCss('.app__body .channel-header .heading', 'color:' + theme.centerChannelColor);
        changeCss('.app__body .markdown__table tbody tr:nth-child(2n)', 'background:' + changeOpacity(theme.centerChannelColor, 0.07));
        changeCss('.app__body .channel-header__info .header-dropdown__icon', 'color:' + changeOpacity(theme.centerChannelColor, 0.8));
        changeCss('.app__body .post-create__container .post-create-body .send-button.disabled i', 'color:' + changeOpacity(theme.centerChannelColor, 0.4));
        changeCss('.app__body .channel-header .pinned-posts-button svg', 'fill:' + changeOpacity(theme.centerChannelColor, 0.6));
        changeCss('.app__body .channel-header .channel-header_plugin-dropdown svg', 'fill:' + changeOpacity(theme.centerChannelColor, 0.6));
        changeCss('.app__body .file-preview, .app__body .post-image__details, .app__body .markdown__table th, .app__body .markdown__table td, .app__body .modal .settings-modal .settings-table .settings-content .divider-light, .app__body .webhooks__container, .app__body .dropdown-menu, .app__body .modal .modal-header', 'border-color:' + changeOpacity(theme.centerChannelColor, 0.2));
        changeCss('.emoji-picker .emoji-picker__header', 'border-color:' + changeOpacity(theme.centerChannelColor, 0.2));
        changeCss('.app__body .popover.bottom>.arrow', 'border-bottom-color:' + changeOpacity(theme.centerChannelColor, 0.25));
        changeCss('.app__body .btn.btn-transparent', 'color:' + changeOpacity(theme.centerChannelColor, 0.7));
        changeCss('.app__body .popover.right>.arrow', 'border-right-color:' + changeOpacity(theme.centerChannelColor, 0.25));
        changeCss('.app__body .popover.left>.arrow', 'border-left-color:' + changeOpacity(theme.centerChannelColor, 0.25));
        changeCss('.app__body .popover.top>.arrow', 'border-top-color:' + changeOpacity(theme.centerChannelColor, 0.25));
        changeCss('.app__body .popover .popover__row', 'border-color:' + changeOpacity(theme.centerChannelColor, 0.2));
        changeCss('body.app__body, .app__body .custom-textarea', 'color:' + theme.centerChannelColor);
        changeCss('.app__body .input-group-addon', 'border-color:' + changeOpacity(theme.centerChannelColor, 0.1));
        changeCss('@media(min-width: 768px){.app__body .post-list__table .post-list__content .dropdown-menu a:hover, .dropdown-menu > li > button:hover', 'background:' + changeOpacity(theme.centerChannelColor, 0.1));
        changeCss('.app__body .MenuWrapper .MenuItem > button:hover, .app__body .Menu .MenuItem > button:hover, .app__body .MenuWrapper .MenuItem > button:focus, .app__body .MenuWrapper .MenuItem > a:hover, .app__body .dropdown-menu div > a:focus, .app__body .dropdown-menu div > a:hover, .dropdown-menu li > a:focus, .app__body .dropdown-menu li > a:hover', 'background:' + changeOpacity(theme.centerChannelColor, 0.1));
        changeCss('.app__body .attachment .attachment__content, .app__body .attachment-actions button', 'border-color:' + changeOpacity(theme.centerChannelColor, 0.3));
        changeCss('.app__body .attachment-actions button:focus, .app__body .attachment-actions button:hover', 'border-color:' + changeOpacity(theme.centerChannelColor, 0.5));
        changeCss('.app__body .attachment-actions button:focus, .app__body .attachment-actions button:hover', 'background:' + changeOpacity(theme.centerChannelColor, 0.03));
        changeCss('.app__body .input-group-addon, .app__body .channel-intro .channel-intro__content, .app__body .webhooks__container', 'background:' + changeOpacity(theme.centerChannelColor, 0.05));
        changeCss('.app__body .date-separator .separator__text', 'color:' + theme.centerChannelColor);
        changeCss('.app__body .date-separator .separator__hr, .app__body .modal-footer, .app__body .modal .custom-textarea', 'border-color:' + changeOpacity(theme.centerChannelColor, 0.2));
        changeCss('.app__body .search-item-container', 'border-color:' + changeOpacity(theme.centerChannelColor, 0.1));
        changeCss('.app__body .modal .custom-textarea:focus', 'border-color:' + changeOpacity(theme.centerChannelColor, 0.3));
        changeCss('.app__body .channel-intro, .app__body .modal .settings-modal .settings-table .settings-content .divider-dark, .app__body hr, .app__body .modal .settings-modal .settings-table .settings-links, .app__body .modal .settings-modal .settings-table .settings-content .appearance-section .theme-elements__header, .app__body .user-settings .authorized-app:not(:last-child)', 'border-color:' + changeOpacity(theme.centerChannelColor, 0.2));
        changeCss('.app__body .post.post--comment.other--root.current--user .post-comment, .app__body pre', 'background:' + changeOpacity(theme.centerChannelColor, 0.05));
        changeCss('.app__body .post.post--comment.other--root.current--user .post-comment, .app__body .more-modal__list .more-modal__row, .app__body .member-div:first-child, .app__body .member-div, .app__body .access-history__table .access__report, .app__body .activity-log__table', 'border-color:' + changeOpacity(theme.centerChannelColor, 0.1));
        changeCss('@media(max-width: 1800px){.app__body .inner-wrap.move--left .post.post--comment.same--root', 'border-color:' + changeOpacity(theme.centerChannelColor, 0.07));
        changeCss('.app__body .post.post--hovered', 'background:' + changeOpacity(theme.centerChannelColor, 0.08));
        changeCss('.app__body .attachment__body__wrap.btn-close', 'background:' + changeOpacity(theme.centerChannelColor, 0.08));
        changeCss('.app__body .attachment__body__wrap.btn-close', 'border-color:' + changeOpacity(theme.centerChannelColor, 0.2));
        changeCss('@media(min-width: 768px){.app__body .post.a11y--active, .app__body .modal .settings-modal .settings-table .settings-content .section-min:hover', 'background:' + changeOpacity(theme.centerChannelColor, 0.08));
        changeCss('@media(min-width: 768px){.app__body .post.current--user:hover .post__body ', 'background: transparent;');
        changeCss('.app__body .more-modal__row.more-modal__row--selected, .app__body .date-separator.hovered--before:after, .app__body .date-separator.hovered--after:before, .app__body .new-separator.hovered--after:before, .app__body .new-separator.hovered--before:after', 'background:' + changeOpacity(theme.centerChannelColor, 0.07));
        changeCss('@media(min-width: 768px){.app__body .dropdown-menu>li>a:focus, .app__body .dropdown-menu>li>a:hover', 'background:' + changeOpacity(theme.centerChannelColor, 0.15));
        changeCss('.app__body .form-control[disabled], .app__body .form-control[readonly], .app__body fieldset[disabled] .form-control', 'background:' + changeOpacity(theme.centerChannelColor, 0.1));
        changeCss('.app__body .sidebar--right', 'color:' + theme.centerChannelColor);
        changeCss('.app__body .modal .settings-modal .settings-table .settings-content .appearance-section .theme-elements__body', 'background:' + changeOpacity(theme.centerChannelColor, 0.05));
        if (!UserAgent.isFirefox() && !UserAgent.isInternetExplorer() && !UserAgent.isEdge()) {
            changeCss('body.app__body ::-webkit-scrollbar-thumb', 'background:' + changeOpacity(theme.centerChannelColor, 0.4));
        }
        changeCss('body', 'scrollbar-arrow-color:' + theme.centerChannelColor);
        changeCss('.app__body .post-create__container .post-create-body .btn-file svg, .app__body .post.post--compact .post-image__column .post-image__details svg, .app__body .modal .about-modal .about-modal__logo svg, .app__body .status svg, .app__body .edit-post__actions .icon svg', 'fill:' + theme.centerChannelColor);
        changeCss('.app__body .scrollbar--horizontal, .app__body .scrollbar--vertical', 'background:' + changeOpacity(theme.centerChannelColor, 0.5));
        changeCss('.app__body .post-list__new-messages-below', 'background:' + changeColor(theme.centerChannelColor, 0.5));
        changeCss('.app__body .post.post--comment .post__body', 'border-color:' + changeOpacity(theme.centerChannelColor, 0.2));
        changeCss('@media(min-width: 768px){.app__body .post.post--compact.same--root.post--comment .post__content', 'border-color:' + changeOpacity(theme.centerChannelColor, 0.2));
        changeCss('.app__body .post.post--comment.current--user .post__body', 'border-color:' + changeOpacity(theme.centerChannelColor, 0.2));
        changeCss('.app__body .channel-header__info .status .offline--icon', 'fill:' + theme.centerChannelColor);
        changeCss('.app__body .navbar .status .offline--icon', 'fill:' + theme.centerChannelColor);
        changeCss('.app__body .emoji-picker', 'color:' + theme.centerChannelColor);
        changeCss('.app__body .emoji-picker', 'border-color:' + changeOpacity(theme.centerChannelColor, 0.2));
        changeCss('.app__body .emoji-picker__search-icon', 'color:' + changeOpacity(theme.centerChannelColor, 0.4));
        changeCss('.app__body .emoji-picker__preview, .app__body .emoji-picker__items, .app__body .emoji-picker__search-container', 'border-color:' + changeOpacity(theme.centerChannelColor, 0.2));
        changeCss('.emoji-picker__category .fa:hover', 'color:' + changeOpacity(theme.centerChannelColor, 0.8));
        changeCss('.app__body .emoji-picker__category--selected, .app__body .emoji-picker__category--selected:focus, .app__body .emoji-picker__category--selected:hover', 'color:' + theme.centerChannelColor);
        changeCss('.app__body .emoji-picker__item-wrapper:hover', 'background-color:' + changeOpacity(theme.centerChannelColor, 0.8));
        changeCss('.app__body .icon__postcontent_picker:hover', 'color:' + changeOpacity(theme.centerChannelColor, 0.8));
        changeCss('.app__body .emoji-picker .nav-tabs li a', 'fill:' + theme.centerChannelColor);
        changeCss('.app__body .post .post-collapse__show-more-button', `border-color:${changeOpacity(theme.centerChannelColor, 0.1)}`);
        changeCss('.app__body .post .post-collapse__show-more-line', `background-color:${changeOpacity(theme.centerChannelColor, 0.1)}`);

        if (theme.centerChannelBg) {
            const hoveredPostBg = blendColors(theme.centerChannelBg, theme.centerChannelColor, 0.04);
            const hoveredPostBgLight = blendColors(theme.centerChannelBg, theme.centerChannelColor, 0.04);

            // Fade out effect for collapsed posts that are being hovered over
            changeCss(
                '@media(min-width: 768px){.app__body .post-list__table .post:hover .post-collapse__gradient, ' +
                '.app__body .sidebar-right__body .post:hover .post-collapse__gradient',
                `background:linear-gradient(${changeOpacity(hoveredPostBg, 0)}, ${hoveredPostBg})`,
            );
            changeCss(
                '@media(min-width: 768px){.app__body .post-list__table .post:hover .post-collapse__show-more, ' +
                '.app__body .sidebar-right__body .post:hover .post-collapse__show-more',
                `background:${hoveredPostBg}`,
            );
            changeCss(
                '@media(max-width: 768px){.app__body .post-list__table .post.current--user:hover .post-collapse__show-more',
                `background:${hoveredPostBgLight}`,
            );
            changeCss(
                '.app__body .post-list__table .post.post--hovered .post-collapse__gradient, ' +
                '.app__body .sidebar-right__body .post.post--hovered .post-collapse__gradient',
                `background:linear-gradient(${changeOpacity(hoveredPostBg, 0)}, ${hoveredPostBg})`,
            );
            changeCss(
                '.app__body .post-list__table .post.post--hovered .post-collapse__show-more, ' +
                '.app__body .sidebar-right__body .post.post--hovered .post-collapse__show-more',
                `background:${hoveredPostBg}`,
            );

            // Fade out effect for permalinked posts
            if (theme.mentionHighlightBg) {
                const highlightBg = blendColors(theme.centerChannelBg, theme.mentionHighlightBg, 0.5);
                const ownPostHighlightBg = blendColors(highlightBg, theme.centerChannelColor, 0.05);

                // For permalinked posts made by another user
                changeCss(
                    '.app__body .post-list__table .post:not(.current--user).post--highlight .post-collapse__gradient, ' +
                    '.app__body .post-list__table .post.post--compact.post--highlight .post-collapse__gradient',
                    `background:linear-gradient(${changeOpacity(highlightBg, 0)}, ${highlightBg})`,
                );

                // For permalinked posts made by the current user
                changeCss(
                    '.app__body .post-list__table .post.current--user.post--highlight:not(.post--compact) .post-collapse__gradient',
                    `background:linear-gradient(${changeOpacity(ownPostHighlightBg, 0)}, ${ownPostHighlightBg})`,
                );

                // For hovered posts
                changeCss(
                    '.app__body .post-list__table .post.current--user.post--highlight:hover .post-collapse__gradient, ' +
                    '.app__body .post-list__table .post.current--user.post--highlight.post--hovered .post-collapse__gradient',
                    `background:linear-gradient(${changeOpacity(highlightBg, 0)}, ${highlightBg})`,
                );
            }
        }
    }

    if (theme.newMessageSeparator) {
        changeCss('.app__body .new-separator .separator__text', 'color:' + theme.newMessageSeparator);
        changeCss('.app__body .new-separator .separator__hr', 'border-color:' + changeOpacity(theme.newMessageSeparator, 0.5));
    }

    if (theme.linkColor) {
        changeCss('.app__body .more-modal__list .a11y--focused, .app__body .post.a11y--focused, .app__body .channel-header.a11y--focused, .app__body .post-create.a11y--focused, .app__body .user-popover.a11y--focused, .app__body .post-message__text.a11y--focused, #archive-link-home>a.a11y--focused', 'box-shadow: inset 0 0 1px 3px ' + changeOpacity(theme.linkColor, 0.5) + ', inset 0 0 0 1px ' + theme.linkColor);
        changeCss('.app__body .a11y--focused', 'box-shadow: 0 0 1px 3px ' + changeOpacity(theme.linkColor, 0.5) + ', 0 0 0 1px ' + theme.linkColor);
        changeCss('.app__body .DayPicker-Day--today, .app__body .channel-header .channel-header__favorites.inactive:hover, .app__body .channel-header__links > a.active, .app__body a, .app__body a:focus, .app__body a:hover, .app__body .channel-header__links > .color--link.active, .app__body .color--link, .app__body a:focus, .app__body .color--link:hover, .app__body .btn, .app__body .btn:focus, .app__body .btn:hover', 'color:' + theme.linkColor);
        changeCss('.app__body .attachment .attachment__container', 'border-left-color:' + changeOpacity(theme.linkColor, 0.5));
        changeCss('.app__body .channel-header .channel-header_plugin-dropdown a:hover, .app__body .member-list__popover .more-modal__list .more-modal__row:hover', 'background:' + changeOpacity(theme.linkColor, 0.08));
        changeCss('.app__body .channel-header__links .icon:hover, .app__body .channel-header__links > a.active .icon, .app__body .post .post__reply', 'fill:' + theme.linkColor);
        changeCss('.app__body .channel-header__links .icon:hover, .app__body .post .card-icon__container.active svg, .app__body .post .post__reply', 'fill:' + theme.linkColor);
        changeCss('.app__body .channel-header .pinned-posts-button:hover svg', 'fill:' + changeOpacity(theme.linkColor, 0.6));
        changeCss('.app__body .member-list__popover .more-modal__actions svg', 'fill:' + theme.linkColor);
        changeCss('.app__body .modal-tabs .nav-tabs > li.active, .app__body .channel-header .channel-header_plugin-dropdown a:hover, .app__body .member-list__popover .more-modal__list .more-modal__row:hover', 'border-color:' + theme.linkColor);
        changeCss('.app__body .channel-header .channel-header_plugin-dropdown a:hover svg', 'fill:' + theme.linkColor);
        changeCss('.app__body .channel-header .dropdown-toggle:hover .heading, .app__body .channel-header .dropdown-toggle:hover .header-dropdown__icon, .app__body .channel-header__title .open .heading, .app__body .channel-header__info .channel-header__title .open .header-dropdown__icon, .app__body .channel-header__title .open .heading, .app__body .channel-header__info .channel-header__title .open .heading', 'color:' + theme.linkColor);
        changeCss('.emoji-picker__container .icon--emoji.active svg', 'fill:' + theme.linkColor);
        changeCss('.app__body .channel-header .channel-header_plugin-dropdown a:hover .fa', 'color:' + theme.linkColor);
        changeCss('.app__body .post .post-collapse__show-more', `color:${theme.linkColor}`);
        changeCss('.app__body .post .post-attachment-collapse__show-more', `color:${theme.linkColor}`);
        changeCss('.app__body .post .post-collapse__show-more-button:hover', `background-color:${theme.linkColor}`);
        changeCss('.app__body .post-message .group-mention-link', `color:${theme.linkColor}`);
    }

    if (theme.buttonBg) {
        changeCss('.app__body .modal .settings-modal .profile-img__remove:hover, .app__body .DayPicker:not(.DayPicker--interactionDisabled) .DayPicker-Day:not(.DayPicker-Day--disabled):not(.DayPicker-Day--selected):not(.DayPicker-Day--outside):hover, .app__body .modal .settings-modal .team-img__remove:hover, .app__body .btn.btn-transparent:hover, .app__body .btn.btn-transparent:active, .app__body .post-image__details .post-image__download svg:hover, .app__body .file-view--single .file__download:hover, .app__body .new-messages__button div, .app__body .btn.btn-primary, .app__body .tutorial__circles .circle.active', 'background:' + theme.buttonBg);
        changeCss('.app__body .system-notice__logo svg', 'fill:' + theme.buttonBg);
        changeCss('.app__body .post-image__details .post-image__download svg:hover', 'border-color:' + theme.buttonBg);
        changeCss('.app__body .btn.btn-primary:hover, .app__body .btn.btn-primary:active, .app__body .btn.btn-primary:focus', 'background:' + changeColor(theme.buttonBg, -0.15));
        changeCss('.app__body .emoji-picker .nav-tabs li.active a, .app__body .emoji-picker .nav-tabs li a:hover', 'fill:' + theme.buttonBg);
        changeCss('.app__body .emoji-picker .nav-tabs > li.active > a', 'border-bottom-color:' + theme.buttonBg + '!important;');
    }

    if (theme.buttonColor) {
        changeCss('.app__body .DayPicker:not(.DayPicker--interactionDisabled) .DayPicker-Day:not(.DayPicker-Day--disabled):not(.DayPicker-Day--selected):not(.DayPicker-Day--outside):hover, .app__body .modal .settings-modal .team-img__remove:hover, .app__body .btn.btn-transparent:hover, .app__body .btn.btn-transparent:active, .app__body .new-messages__button div, .app__body .btn.btn-primary', 'color:' + theme.buttonColor);
        changeCss('.app__body .new-messages__button svg', 'fill:' + theme.buttonColor);
        changeCss('.app__body .post-image__details .post-image__download svg:hover, .app__body .file-view--single .file__download svg', 'stroke:' + theme.buttonColor);
    }

    if (theme.errorTextColor) {
        changeCss('.app__body .error-text, .app__body .modal .settings-modal .settings-table .settings-content .has-error, .app__body .modal .input__help.error, .app__body .color--error, .app__body .has-error .help-block, .app__body .has-error .control-label, .app__body .has-error .radio, .app__body .has-error .checkbox, .app__body .has-error .radio-inline, .app__body .has-error .checkbox-inline, .app__body .has-error.radio label, .app__body .has-error.checkbox label, .app__body .has-error.radio-inline label, .app__body .has-error.checkbox-inline label', 'color:' + theme.errorTextColor);
    }

    if (theme.mentionHighlightBg) {
        changeCss('.app__body .mention--highlight, .app__body .search-highlight', 'background:' + theme.mentionHighlightBg);
        changeCss('.app__body .post.post--comment .post__body.mention-comment', 'border-color:' + theme.mentionHighlightBg);
        changeCss('.app__body .post.post--highlight', 'background:' + changeOpacity(theme.mentionHighlightBg, 0.5));
    }

    if (theme.mentionHighlightLink) {
        changeCss('.app__body .mention--highlight .mention-link, .app__body .mention--highlight, .app__body .search-highlight', 'color:' + theme.mentionHighlightLink);
    }

    if (!theme.codeTheme) {
        theme.codeTheme = Constants.DEFAULT_CODE_THEME;
    }
    updateCodeTheme(theme.codeTheme);
    cssVars({
        variables: {

            // RGB values derived from theme hex values i.e. '255, 255, 255'
            // (do not apply opacity mutations here)
            'away-indicator-rgb': toRgbValues(theme.awayIndicator),
            'button-bg-rgb': toRgbValues(theme.buttonBg),
            'button-color-rgb': toRgbValues(theme.buttonColor),
            'center-channel-bg-rgb': toRgbValues(theme.centerChannelBg),
            'center-channel-color-rgb': toRgbValues(theme.centerChannelColor),
            'dnd-indicator-rgb': toRgbValues(theme.dndIndicator),
            'error-text-color-rgb': toRgbValues(theme.errorTextColor),
            'link-color-rgb': toRgbValues(theme.linkColor),
            'mention-bg-rgb': toRgbValues(theme.mentionBg),
            'mention-color-rgb': toRgbValues(theme.mentionColor),
            'mention-highlight-bg-rgb': toRgbValues(theme.mentionHighlightBg),
            'mention-highlight-link-rgb': toRgbValues(theme.mentionHighlightLink),
            'new-message-separator-rgb': toRgbValues(theme.newMessageSeparator),
            'online-indicator-rgb': toRgbValues(theme.onlineIndicator),
            'sidebar-bg-rgb': toRgbValues(theme.sidebarBg),
            'sidebar-header-bg-rgb': toRgbValues(theme.sidebarHeaderBg),
            'sidebar-teambar-bg-rgb': toRgbValues(theme.sidebarTeamBarBg),
            'sidebar-header-text-color-rgb': toRgbValues(theme.sidebarHeaderTextColor),
            'sidebar-text-rgb': toRgbValues(theme.sidebarText),
            'sidebar-text-active-border-rgb': toRgbValues(theme.sidebarTextActiveBorder),
            'sidebar-text-active-color-rgb': toRgbValues(theme.sidebarTextActiveColor),
            'sidebar-text-hover-bg-rgb': toRgbValues(theme.sidebarTextHoverBg),
            'sidebar-unread-text-rgb': toRgbValues(theme.sidebarUnreadText),

            // Hex CSS variables
            // TODO: phase out changeOpacity() here
            'sidebar-bg': theme.sidebarBg,
            'sidebar-text': theme.sidebarText,
            'sidebar-text-08': changeOpacity(theme.sidebarText, 0.08),
            'sidebar-text-16': changeOpacity(theme.sidebarText, 0.16),
            'sidebar-text-30': changeOpacity(theme.sidebarText, 0.3),
            'sidebar-text-40': changeOpacity(theme.sidebarText, 0.4),
            'sidebar-text-50': changeOpacity(theme.sidebarText, 0.5),
            'sidebar-text-60': changeOpacity(theme.sidebarText, 0.6),
            'sidebar-text-72': changeOpacity(theme.sidebarText, 0.72),
            'sidebar-text-80': changeOpacity(theme.sidebarText, 0.8),
            'sidebar-unread-text': theme.sidebarUnreadText,
            'sidebar-text-hover-bg': theme.sidebarTextHoverBg,
            'sidebar-text-active-border': theme.sidebarTextActiveBorder,
            'sidebar-text-active-color': theme.sidebarTextActiveColor,
            'sidebar-header-bg': theme.sidebarHeaderBg,
            'sidebar-teambar-bg': theme.sidebarTeamBarBg,
            'sidebar-header-text-color': theme.sidebarHeaderTextColor,
            'sidebar-header-text-color-80': changeOpacity(theme.sidebarHeaderTextColor, 0.8),
            'online-indicator': theme.onlineIndicator,
            'away-indicator': theme.awayIndicator,
            'dnd-indicator': theme.dndIndicator,
            'mention-bg': theme.mentionBg,
            'mention-color': theme.mentionColor,
            'center-channel-bg': theme.centerChannelBg,
            'center-channel-color': theme.centerChannelColor,
            'center-channel-bg-88': changeOpacity(theme.centerChannelBg, 0.88),
            'center-channel-color-88': changeOpacity(theme.centerChannelColor, 0.88),
            'center-channel-bg-80': changeOpacity(theme.centerChannelBg, 0.8),
            'center-channel-color-80': changeOpacity(theme.centerChannelColor, 0.8),
            'center-channel-color-72': changeOpacity(theme.centerChannelColor, 0.72),
            'center-channel-bg-64': changeOpacity(theme.centerChannelBg, 0.64),
            'center-channel-color-64': changeOpacity(theme.centerChannelColor, 0.64),
            'center-channel-bg-56': changeOpacity(theme.centerChannelBg, 0.56),
            'center-channel-color-56': changeOpacity(theme.centerChannelColor, 0.56),
            'center-channel-color-48': changeOpacity(theme.centerChannelColor, 0.48),
            'center-channel-bg-40': changeOpacity(theme.centerChannelBg, 0.4),
            'center-channel-color-40': changeOpacity(theme.centerChannelColor, 0.4),
            'center-channel-bg-30': changeOpacity(theme.centerChannelBg, 0.3),
            'center-channel-color-32': changeOpacity(theme.centerChannelColor, 0.32),
            'center-channel-bg-20': changeOpacity(theme.centerChannelBg, 0.2),
            'center-channel-color-20': changeOpacity(theme.centerChannelColor, 0.2),
            'center-channel-bg-16': changeOpacity(theme.centerChannelBg, 0.16),
            'center-channel-color-24': changeOpacity(theme.centerChannelColor, 0.24),
            'center-channel-color-16': changeOpacity(theme.centerChannelColor, 0.16),
            'center-channel-bg-08': changeOpacity(theme.centerChannelBg, 0.08),
            'center-channel-color-08': changeOpacity(theme.centerChannelColor, 0.08),
            'center-channel-color-04': changeOpacity(theme.centerChannelColor, 0.04),
            'new-message-separator': theme.newMessageSeparator,
            'link-color': theme.linkColor,
            'link-color-08': changeOpacity(theme.linkColor, 0.08),
            'button-bg': theme.buttonBg,
            'button-color': theme.buttonColor,
            'button-bg-88': changeOpacity(theme.buttonBg, 0.88),
            'button-color-88': changeOpacity(theme.buttonColor, 0.88),
            'button-bg-80': changeOpacity(theme.buttonBg, 0.8),
            'button-color-80': changeOpacity(theme.buttonColor, 0.8),
            'button-bg-72': changeOpacity(theme.buttonBg, 0.72),
            'button-color-72': changeOpacity(theme.buttonColor, 0.72),
            'button-bg-64': changeOpacity(theme.buttonBg, 0.64),
            'button-color-64': changeOpacity(theme.buttonColor, 0.64),
            'button-bg-56': changeOpacity(theme.buttonBg, 0.56),
            'button-color-56': changeOpacity(theme.buttonColor, 0.56),
            'button-bg-48': changeOpacity(theme.buttonBg, 0.48),
            'button-color-48': changeOpacity(theme.buttonColor, 0.48),
            'button-bg-40': changeOpacity(theme.buttonBg, 0.4),
            'button-color-40': changeOpacity(theme.buttonColor, 0.4),
            'button-bg-30': changeOpacity(theme.buttonBg, 0.32),
            'button-color-32': changeOpacity(theme.buttonColor, 0.32),
            'button-bg-24': changeOpacity(theme.buttonBg, 0.24),
            'button-color-24': changeOpacity(theme.buttonColor, 0.24),
            'button-bg-16': changeOpacity(theme.buttonBg, 0.16),
            'button-color-16': changeOpacity(theme.buttonColor, 0.16),
            'button-bg-08': changeOpacity(theme.buttonBg, 0.08),
            'button-color-08': changeOpacity(theme.buttonColor, 0.08),
            'button-bg-04': changeOpacity(theme.buttonBg, 0.04),
            'button-color-04': changeOpacity(theme.buttonColor, 0.04),
            'error-text': theme.errorTextColor,
            'error-text-08': changeOpacity(theme.errorTextColor, 0.08),
            'error-text-12': changeOpacity(theme.errorTextColor, 0.12),
            'mention-highlight-bg': theme.mentionHighlightBg,
            'mention-highlight-link': theme.mentionHighlightLink,
        },
    });
}

export function resetTheme() {
    applyTheme(Constants.THEMES.default);
}

export function changeCss(className, classValue) {
    let styleEl = document.querySelector('style[data-class="' + className + '"]');
    if (!styleEl) {
        styleEl = document.createElement('style');
        styleEl.setAttribute('data-class', className);

        // Append style element to head
        document.head.appendChild(styleEl);
    }

    // Grab style sheet
    const styleSheet = styleEl.sheet;
    const rules = styleSheet.cssRules || styleSheet.rules;
    const style = classValue.substr(0, classValue.indexOf(':'));
    const value = classValue.substr(classValue.indexOf(':') + 1).replace(/!important[;]/g, '');
    const priority = (classValue.match(/!important/) ? 'important' : null);

    for (let i = 0; i < rules.length; i++) {
        if (rules[i].selectorText === className) {
            rules[i].style.setProperty(style, value, priority);
            return;
        }
    }

    let mediaQuery = '';
    if (className.indexOf('@media') >= 0) {
        mediaQuery = '}';
    }
    try {
        styleSheet.insertRule(className + '{' + classValue + '}' + mediaQuery, styleSheet.cssRules.length);
    } catch (e) {
        console.error(e); // eslint-disable-line no-console
    }
}

export function updateCodeTheme(userTheme) {
    let cssPath = '';
    Constants.THEME_ELEMENTS.forEach((element) => {
        if (element.id === 'codeTheme') {
            element.themes.forEach((theme) => {
                if (userTheme === theme.id) {
                    cssPath = theme.cssURL;
                }
            });
        }
    });

    const link = document.querySelector('link.code_theme');
    if (link && cssPath !== link.attributes.href) {
        changeCss('code.hljs', 'visibility: hidden');

        const xmlHTTP = new XMLHttpRequest();

        xmlHTTP.open('GET', cssPath, true);
        xmlHTTP.onload = function onLoad() {
            link.href = cssPath;

            if (UserAgent.isFirefox()) {
                link.addEventListener('load', () => {
                    changeCss('code.hljs', 'visibility: visible');
                }, {once: true});
            } else {
                changeCss('code.hljs', 'visibility: visible');
            }
        };

        xmlHTTP.send();
    }
}

export function placeCaretAtEnd(el) {
    el.focus();
    el.selectionStart = el.value.length;
    el.selectionEnd = el.value.length;
}

export function getCaretPosition(el) {
    if (el.selectionStart) {
        return el.selectionStart;
    } else if (document.selection) {
        el.focus();

        var r = document.selection.createRange();
        if (r == null) {
            return 0;
        }

        var re = el.createTextRange();
        var rc = re.duplicate();
        re.moveToBookmark(r.getBookmark());
        rc.setEndPoint('EndToStart', re);

        return rc.text.length;
    }
    return 0;
}

export function createHtmlElement(el) {
    return document.createElement(el);
}

export function getElementComputedStyle(el) {
    return getComputedStyle(el);
}

export function addElementToDocument(el) {
    document.body.appendChild(el);
}

export function copyTextAreaToDiv(textArea) {
    if (!textArea) {
        return null;
    }
    const copy = createHtmlElement('div');
    copy.textContent = textArea.value;
    const style = getElementComputedStyle(textArea);
    [
        'fontFamily',
        'fontSize',
        'fontWeight',
        'wordWrap',
        'whiteSpace',
        'borderLeftWidth',
        'borderTopWidth',
        'borderRightWidth',
        'borderBottomWidth',
        'paddingRight',
        'paddingLeft',
        'paddingTop',
    ].forEach((key) => {
        copy.style[key] = style[key];
    });
    copy.style.overflow = 'auto';
    copy.style.width = textArea.offsetWidth + 'px';
    copy.style.height = textArea.offsetHeight + 'px';
    copy.style.position = 'absolute';
    copy.style.left = textArea.offsetLeft + 'px';
    copy.style.top = textArea.offsetTop + 'px';
    addElementToDocument(copy);
    return copy;
}

export function convertEmToPixels(el, remNum) {
    if (isNaN(remNum)) {
        return 0;
    }
    const styles = getElementComputedStyle(el);
    return remNum * parseFloat(styles.fontSize);
}

export function getCaretXYCoordinate(textArea) {
    if (!textArea) {
        return {x: 0, y: 0};
    }
    const start = textArea.selectionStart;
    const end = textArea.selectionEnd;
    const copy = copyTextAreaToDiv(textArea);
    const range = document.createRange();
    range.setStart(copy.firstChild, start);
    range.setEnd(copy.firstChild, end);
    const selection = document.getSelection();
    selection.removeAllRanges();
    selection.addRange(range);
    const rect = range.getClientRects();
    document.body.removeChild(copy);
    textArea.selectionStart = start;
    textArea.selectionEnd = end;
    textArea.focus();
    return {
        x: Math.floor(rect[0].left - textArea.scrollLeft),
        y: Math.floor(rect[0].top - textArea.scrollTop),
    };
}

export function getViewportSize(win) {
    const w = win || window;
    if (w.innerWidth != null) {
        return {w: w.innerWidth, h: w.innerHeight};
    }
    const {clientWidth, clientHeight} = w.document.body;
    return {w: clientWidth, h: clientHeight};
}

export function offsetTopLeft(el) {
    if (!(el instanceof HTMLElement)) {
        return {top: 0, left: 0};
    }
    const rect = el.getBoundingClientRect();
    const scrollLeft = window.pageXOffset || document.documentElement.scrollLeft;
    const scrollTop = window.pageYOffset || document.documentElement.scrollTop;
    return {top: rect.top + scrollTop, left: rect.left + scrollLeft};
}

export function getSuggestionBoxAlgn(textArea, pxToSubstract = 0, boxLocation = 'top') {
    if (!textArea || !(textArea instanceof HTMLElement)) {
        return {
            pixelsToMoveX: 0,
            pixelsToMoveY: 0,
        };
    }
    const caretCoordinatesInTxtArea = getCaretXYCoordinate(textArea);
    const caretXCoordinateInTxtArea = caretCoordinatesInTxtArea.x;
    let caretYCoordinateInTxtArea = caretCoordinatesInTxtArea.y;
    const viewportWidth = getViewportSize().w;

    const suggestionBoxWidth = getSuggestionBoxWidth(textArea);

    // value in pixels for the offsetLeft for the textArea
    const txtAreaOffsetLft = offsetTopLeft(textArea).left;

    // how many pixels to the right should be moved the suggestion box
    let pxToTheRight = (caretXCoordinateInTxtArea) - (pxToSubstract);

    // the x coordinate in the viewport of the suggestion box border-right
    const xBoxRightCoordinate = caretXCoordinateInTxtArea + txtAreaOffsetLft + suggestionBoxWidth;

    // if the right-border edge of the suggestion box will overflow the x-axis viewport
    if (xBoxRightCoordinate > viewportWidth) {
        // stick the suggestion list to the very right of the TextArea
        pxToTheRight = textArea.offsetWidth - suggestionBoxWidth;
    }
    const txtAreaLineHeight = Number(getComputedStyle(textArea)?.lineHeight.replace('px', ''));
    if (boxLocation === 'bottom') {
        // Add the line height and 4 extra px so it looks less tight
        caretYCoordinateInTxtArea += txtAreaLineHeight + 4;
    }
    return {
        pixelsToMoveX: Math.max(0, Math.round(pxToTheRight)),

        // if the suggestion box was invoked from the first line in the post box, stick to the top of the post box
        pixelsToMoveY: Math.round(caretYCoordinateInTxtArea > txtAreaLineHeight ? caretYCoordinateInTxtArea : 0),
    };
}

export function getSuggestionBoxWidth(textArea) {
    if (textArea.id === 'edit_textbox') {
        // when the sugeestion box is in the edit mode it will inhering the class .modal suggestion-list which has width: 100%
        return textArea.offsetWidth;
    }

    // 496 - value in pixels used in suggestion-list__content class line 72 file _suggestion-list.scss

    return Constants.SUGGESTION_LIST_MODAL_WIDTH;
}

export function getPxToSubstract(char = '@') {
    // depending on the triggering character different values must be substracted
    if (char === '@') {
    // mention name padding-left 2.4rem as stated in suggestion-list__content .mentions__name
        const mentionNamePaddingLft = convertEmToPixels(document.documentElement, Constants.MENTION_NAME_PADDING_LEFT);

        // half of width of avatar stated in .Avatar.Avatar-sm (24px)
        const avatarWidth = Constants.AVATAR_WIDTH * 0.5;
        return 5 + avatarWidth + mentionNamePaddingLft;
    } else if (char === '~') {
        return 39;
    } else if (char === ':') {
        return 32;
    }
    return 0;
}

export function setSelectionRange(input, selectionStart, selectionEnd) {
    if (input.setSelectionRange) {
        input.focus();
        input.setSelectionRange(selectionStart, selectionEnd);
    } else if (input.createTextRange) {
        var range = input.createTextRange();
        range.collapse(true);
        range.moveEnd('character', selectionEnd);
        range.moveStart('character', selectionStart);
        range.select();
    }
}

export function setCaretPosition(input, pos) {
    setSelectionRange(input, pos, pos);
}

export function scrollbarWidth(el) {
    return el.offsetWidth - el.clientWidth;
}

export function isValidUsername(name) {
    let error;
    if (!name) {
        error = {
            id: ValidationErrors.USERNAME_REQUIRED,
        };
    } else if (name.length < Constants.MIN_USERNAME_LENGTH || name.length > Constants.MAX_USERNAME_LENGTH) {
        error = {
            id: ValidationErrors.INVALID_LENGTH,
        };
    } else if (!(/^[a-z0-9.\-_]+$/).test(name)) {
        error = {
            id: ValidationErrors.INVALID_CHARACTERS,
        };
    } else if (!(/[a-z]/).test(name.charAt(0))) { //eslint-disable-line no-negated-condition
        error = {
            id: ValidationErrors.INVALID_FIRST_CHARACTER,
        };
    } else {
        for (const reserved of Constants.RESERVED_USERNAMES) {
            if (name === reserved) {
                error = {
                    id: ValidationErrors.RESERVED_NAME,
                };
                break;
            }
        }
    }

    return error;
}

export function isValidBotUsername(name) {
    let error = isValidUsername(name);
    if (error) {
        return error;
    }

    if (name.endsWith('.')) {
        error = {
            id: ValidationErrors.INVALID_LAST_CHARACTER,
        };
    }

    return error;
}

export function isMobile() {
    return window.innerWidth <= Constants.MOBILE_SCREEN_WIDTH;
}

export function getDirectTeammate(state, channelId) {
    let teammate = {};

    const channel = getChannel(state, channelId);
    if (!channel) {
        return teammate;
    }

    const userIds = channel.name.split('__');
    const curUserId = getCurrentUserId(state);

    if (userIds.length !== 2 || userIds.indexOf(curUserId) === -1) {
        return teammate;
    }

    if (userIds[0] === userIds[1]) {
        return getUser(state, userIds[0]);
    }

    for (var idx in userIds) {
        if (userIds[idx] !== curUserId) {
            teammate = getUser(state, userIds[idx]);
            break;
        }
    }

    return teammate;
}

export function loadImage(url, onLoad, onProgress) {
    const request = new XMLHttpRequest();

    request.open('GET', url, true);
    request.responseType = 'arraybuffer';
    request.onload = onLoad;
    request.onprogress = (e) => {
        if (onProgress) {
            let total = 0;
            if (e.lengthComputable) {
                total = e.total;
            } else {
                total = parseInt(e.target.getResponseHeader('X-Uncompressed-Content-Length'), 10);
            }

            const completedPercentage = Math.round((e.loaded / total) * 100);

            onProgress(completedPercentage);
        }
    };

    request.send();
}

export function changeColor(colourIn, amt) {
    var hex = colourIn;
    var lum = amt;

    // validate hex string
    hex = String(hex).replace(/[^0-9a-f]/gi, '');
    if (hex.length < 6) {
        hex = hex[0] + hex[0] + hex[1] + hex[1] + hex[2] + hex[2];
    }
    lum = lum || 0;

    // convert to decimal and change luminosity
    var rgb = '#';
    var c;
    var i;
    for (i = 0; i < 3; i++) {
        c = parseInt(hex.substr(i * 2, 2), 16);
        c = Math.round(Math.min(Math.max(0, c + (c * lum)), 255)).toString(16);
        rgb += ('00' + c).substr(c.length);
    }

    return rgb;
}

export function getFullName(user) {
    if (user.first_name && user.last_name) {
        return user.first_name + ' ' + user.last_name;
    } else if (user.first_name) {
        return user.first_name;
    } else if (user.last_name) {
        return user.last_name;
    }

    return '';
}

export function getDisplayName(user) {
    if (user.nickname && user.nickname.trim().length > 0) {
        return user.nickname;
    }
    var fullName = getFullName(user);

    if (fullName) {
        return fullName;
    }

    return user.username;
}

export function getLongDisplayName(user) {
    let displayName = '@' + user.username;
    var fullName = getFullName(user);
    if (fullName) {
        displayName = displayName + ' - ' + fullName;
    }
    if (user.nickname && user.nickname.trim().length > 0) {
        displayName = displayName + ' (' + user.nickname + ')';
    }

    if (user.position && user.position.trim().length > 0) {
        displayName = displayName + ' -' + user.position;
    }

    return displayName;
}

export function getLongDisplayNameParts(user) {
    return {
        displayName: '@' + user.username,
        fullName: getFullName(user),
        nickname: user.nickname && user.nickname.trim() ? user.nickname : null,
        position: user.position && user.position.trim() ? user.position : null,
    };
}

/**
 * Gets the display name of the user with the specified id, respecting the TeammateNameDisplay configuration setting
 */
export function getDisplayNameByUserId(state, userId) {
    return getDisplayNameByUser(state, getUser(state, userId));
}

/**
 * Gets the display name of the specified user, respecting the TeammateNameDisplay configuration setting
 */
export function getDisplayNameByUser(state, user) {
    const teammateNameDisplay = getTeammateNameDisplaySetting(state);
    if (user) {
        return displayUsername(user, teammateNameDisplay);
    }

    return '';
}

const UserStatusesWeight = {
    online: 0,
    away: 1,
    dnd: 2,
    offline: 3,
    ooo: 3,
    bot: 4,
};

/**
 * Sort users by status then by display name, respecting the TeammateNameDisplay configuration setting
 */
export function sortUsersByStatusAndDisplayName(users, statusesByUserId, teammateNameDisplay) {
    function compareUsers(a, b) {
        const aStatus = a.is_bot ? 'bot' : statusesByUserId[a.id] || UserStatuses.OFFLINE;
        const bStatus = b.is_bot ? 'bot' : statusesByUserId[b.id] || UserStatuses.OFFLINE;

        if (UserStatusesWeight[aStatus] !== UserStatusesWeight[bStatus]) {
            return UserStatusesWeight[aStatus] - UserStatusesWeight[bStatus];
        }

        const aName = displayUsername(a, teammateNameDisplay);
        const bName = displayUsername(b, teammateNameDisplay);

        return aName.localeCompare(bName);
    }

    return users.sort(compareUsers);
}

/**
 * Gets the entire name, including username, full name, and nickname, of the specified user
 */
export function displayEntireNameForUser(user) {
    if (!user) {
        return '';
    }

    let displayName = '';
    const fullName = getFullName(user);

    if (fullName) {
        displayName = ' - ' + fullName;
    }

    if (user.nickname) {
        displayName = displayName + ' (' + user.nickname + ')';
    }

    if (user.position) {
        displayName = displayName + ' - ' + user.position;
    }

    displayName = (
        <span id={'displayedUserName' + user.username}>
            {'@' + user.username}
            <span className='light'>{displayName}</span>
        </span>
    );

    return displayName;
}

/**
 * Gets the full name and nickname of the specified user
 */
export function displayFullAndNicknameForUser(user) {
    if (!user) {
        return '';
    }

    let displayName;
    const fullName = getFullName(user);

    if (fullName && user.nickname) {
        displayName = (
            <span className='light'>{fullName + ' (' + user.nickname + ')'}</span>
        );
    } else if (fullName) {
        displayName = (
            <span className='light'>{fullName}</span>
        );
    } else if (user.nickname) {
        displayName = (
            <span className='light'>{'(' + user.nickname + ')'}</span>
        );
    }

    return displayName;
}

export function imageURLForUser(userId, lastPictureUpdate = 0) {
    return Client4.getUsersRoute() + '/' + userId + '/image?_=' + lastPictureUpdate;
}

export function defaultImageURLForUser(userId) {
    return Client4.getUsersRoute() + '/' + userId + '/image/default';
}

// in contrast to Client4.getTeamIconUrl, for ui logic this function returns null if last_team_icon_update is unset
export function imageURLForTeam(team) {
    return team.last_team_icon_update ? Client4.getTeamIconUrl(team.id, team.last_team_icon_update) : null;
}

// Converts a file size in bytes into a human-readable string of the form '123MB'.
export function fileSizeToString(bytes) {
    // it's unlikely that we'll have files bigger than this
    if (bytes > 1024 ** 4) {
        // check if file is smaller than 10 to display fractions
        if (bytes < (1024 ** 4) * 10) {
            return (Math.round((bytes / (1024 ** 4)) * 10) / 10) + 'TB';
        }
        return Math.round(bytes / (1024 ** 4)) + 'TB';
    } else if (bytes > 1024 ** 3) {
        if (bytes < (1024 ** 3) * 10) {
            return (Math.round((bytes / (1024 ** 3)) * 10) / 10) + 'GB';
        }
        return Math.round(bytes / (1024 ** 3)) + 'GB';
    } else if (bytes > 1024 ** 2) {
        if (bytes < (1024 ** 2) * 10) {
            return (Math.round((bytes / (1024 ** 2)) * 10) / 10) + 'MB';
        }
        return Math.round(bytes / (1024 ** 2)) + 'MB';
    } else if (bytes > 1024) {
        return Math.round(bytes / 1024) + 'KB';
    }
    return bytes + 'B';
}

// Generates a RFC-4122 version 4 compliant globally unique identifier.
export function generateId() {
    // implementation taken from http://stackoverflow.com/a/2117523
    var id = 'xxxxxxxx-xxxx-4xxx-yxxx-xxxxxxxxxxxx';

    id = id.replace(/[xy]/g, (c) => {
        var r = Math.floor(Math.random() * 16);

        var v;
        if (c === 'x') {
            v = r;
        } else {
            v = (r & 0x3) | 0x8;
        }

        return v.toString(16);
    });

    return id;
}

export function getDirectChannelName(id, otherId) {
    let handle;

    if (otherId > id) {
        handle = id + '__' + otherId;
    } else {
        handle = otherId + '__' + id;
    }

    return handle;
}

// Used to get the id of the other user from a DM channel
export function getUserIdFromChannelName(channel) {
    return getUserIdFromChannelId(channel.name);
}

// Used to get the id of the other user from a DM channel id (id1_id2)
export function getUserIdFromChannelId(channelId, currentUserId = getCurrentUserId(store.getState())) {
    var ids = channelId.split('__');
    var otherUserId = '';
    if (ids[0] === currentUserId) {
        otherUserId = ids[1];
    } else {
        otherUserId = ids[0];
    }

    return otherUserId;
}

export function importSlack(teamId, file, success, error) {
    Client4.importTeam(teamId, file, 'slack').then(success).catch(error);
}

export function windowWidth() {
    return window.innerWidth;
}

export function windowHeight() {
    return window.innerHeight;
}

// Should be refactored, seems to make most sense to wrap TextboxLinks in a connect(). To discuss
export function isFeatureEnabled(feature, state) {
    return getBool(state, Constants.Preferences.CATEGORY_ADVANCED_SETTINGS, Constants.FeatureTogglePrefix + feature.label);
}

export function fillArray(value, length) {
    const arr = [];

    for (let i = 0; i < length; i++) {
        arr.push(value);
    }

    return arr;
}

// Checks if a data transfer contains files not text, folders, etc..
// Slightly modified from http://stackoverflow.com/questions/6848043/how-do-i-detect-a-file-is-being-dragged-rather-than-a-draggable-element-on-my-pa
export function isFileTransfer(files) {
    if (UserAgent.isInternetExplorer() || UserAgent.isEdge()) {
        return files.types != null && files.types.includes('Files');
    }

    return files.types != null && (files.types.indexOf ? files.types.indexOf('Files') !== -1 : files.types.contains('application/x-moz-file'));
}

export function isUriDrop(dataTransfer) {
    if (UserAgent.isInternetExplorer() || UserAgent.isEdge() || UserAgent.isSafari()) {
        for (let i = 0; i < dataTransfer.items.length; i++) {
            if (dataTransfer.items[i].type === 'text/uri-list') {
                return true;
            }
        }
    }
    return false; // we don't care about others, they handle as we want it
}

export function clearFileInput(elm) {
    // clear file input for all modern browsers
    try {
        elm.value = '';
        if (elm.value) {
            elm.type = 'text';
            elm.type = 'file';
        }
    } catch (e) {
        // Do nothing
    }
}

export function isPostEphemeral(post) {
    return post.type === Constants.PostTypes.EPHEMERAL || post.state === Posts.POST_DELETED;
}

export function getRootId(post) {
    return post.root_id === '' ? post.id : post.root_id;
}

export function getRootPost(postList) {
    return postList.find((post) => post.root_id === '');
}

export function localizeMessage(id, defaultMessage) {
    const state = store.getState();

    const locale = getCurrentLocale(state);
    const translations = getTranslations(state, locale);

    if (!translations || !(id in translations)) {
        return defaultMessage || id;
    }

    return translations[id];
}

export function mod(a, b) {
    return ((a % b) + b) % b;
}

export const REACTION_PATTERN = /^(\+|-):([^:\s]+):\s*$/;

export function getPasswordConfig(config) {
    return {
        minimumLength: parseInt(config.PasswordMinimumLength, 10),
        requireLowercase: config.PasswordRequireLowercase === 'true',
        requireUppercase: config.PasswordRequireUppercase === 'true',
        requireNumber: config.PasswordRequireNumber === 'true',
        requireSymbol: config.PasswordRequireSymbol === 'true',
    };
}

export function isValidPassword(password, passwordConfig) {
    let errorId = t('user.settings.security.passwordError');
    let valid = true;
    const minimumLength = passwordConfig.minimumLength || Constants.MIN_PASSWORD_LENGTH;

    if (password.length < minimumLength || password.length > Constants.MAX_PASSWORD_LENGTH) {
        valid = false;
    }

    if (passwordConfig.requireLowercase) {
        if (!password.match(/[a-z]/)) {
            valid = false;
        }

        errorId += 'Lowercase';
    }

    if (passwordConfig.requireUppercase) {
        if (!password.match(/[A-Z]/)) {
            valid = false;
        }

        errorId += 'Uppercase';
    }

    if (passwordConfig.requireNumber) {
        if (!password.match(/[0-9]/)) {
            valid = false;
        }

        errorId += 'Number';
    }

    if (passwordConfig.requireSymbol) {
        if (!password.match(/[ !"\\#$%&'()*+,-./:;<=>?@[\]^_`|~]/)) {
            valid = false;
        }

        errorId += 'Symbol';
    }

    let error;
    if (!valid) {
        error = (
            <FormattedMessage
                id={errorId}
                default='Your password must contain between {min} and {max} characters.'
                values={{
                    min: minimumLength,
                    max: Constants.MAX_PASSWORD_LENGTH,
                }}
            />
        );
    }

    return {valid, error};
}

export function handleFormattedTextClick(e, currentRelativeTeamUrl) {
    const hashtagAttribute = e.target.getAttributeNode('data-hashtag');
    const linkAttribute = e.target.getAttributeNode('data-link');
    const channelMentionAttribute = e.target.getAttributeNode('data-channel-mention');

    if (hashtagAttribute) {
        e.preventDefault();

        store.dispatch(searchForTerm(hashtagAttribute.value));
    } else if (linkAttribute) {
        const MIDDLE_MOUSE_BUTTON = 1;

        if (!(e.button === MIDDLE_MOUSE_BUTTON || e.altKey || e.ctrlKey || e.metaKey || e.shiftKey)) {
            e.preventDefault();

            browserHistory.push(linkAttribute.value);
        }
    } else if (channelMentionAttribute) {
        e.preventDefault();
        browserHistory.push(currentRelativeTeamUrl + '/channels/' + channelMentionAttribute.value);
    }
}

export function isEmptyObject(object) {
    if (!object) {
        return true;
    }

    if (Object.keys(object).length === 0) {
        return true;
    }

    return false;
}

export function removePrefixFromLocalStorage(prefix) {
    const keys = [];
    for (let i = 0; i < localStorage.length; i++) {
        if (localStorage.key(i).startsWith(prefix)) {
            keys.push(localStorage.key(i));
        }
    }

    for (let i = 0; i < keys.length; i++) {
        localStorage.removeItem(keys[i]);
    }
}

export function copyToClipboard(data) {
    // Attempt to use the newer clipboard API when possible
    const clipboard = navigator.clipboard;
    if (clipboard) {
        clipboard.writeText(data);
        return;
    }

    // creates a tiny temporary text area to copy text out of
    // see https://stackoverflow.com/a/30810322/591374 for details
    const textArea = document.createElement('textarea');
    textArea.style.position = 'fixed';
    textArea.style.top = 0;
    textArea.style.left = 0;
    textArea.style.width = '2em';
    textArea.style.height = '2em';
    textArea.style.padding = 0;
    textArea.style.border = 'none';
    textArea.style.outline = 'none';
    textArea.style.boxShadow = 'none';
    textArea.style.background = 'transparent';
    textArea.value = data;
    document.body.appendChild(textArea);
    textArea.select();
    document.execCommand('copy');
    document.body.removeChild(textArea);
}

export function moveCursorToEnd(e) {
    const val = e.target.value;
    if (val.length) {
        e.target.value = '';
        e.target.value = val;
    }
}

export function compareChannels(a, b) {
    const aDisplayName = a.display_name.toUpperCase();
    const bDisplayName = b.display_name.toUpperCase();
    const result = aDisplayName.localeCompare(bDisplayName);
    if (result !== 0) {
        return result;
    }

    const aName = a.name.toUpperCase();
    const bName = b.name.toUpperCase();
    return aName.localeCompare(bName);
}

export function setCSRFFromCookie() {
    if (typeof document !== 'undefined' && typeof document.cookie !== 'undefined') {
        const cookies = document.cookie.split(';');
        for (let i = 0; i < cookies.length; i++) {
            const cookie = cookies[i].trim();
            if (cookie.startsWith('MMCSRF=')) {
                Client4.setCSRF(cookie.replace('MMCSRF=', ''));
                break;
            }
        }
    }
}

/**
 * Returns true if in dev mode, false otherwise.
 */
export function isDevMode() {
    const config = getConfig(store.getState());
    return config.EnableDeveloper === 'true';
}

/**
 * Enables dev mode features.
 */
export function enableDevModeFeatures() {
    /*eslint no-extend-native: ["error", { "exceptions": ["Set", "Map"] }]*/
    Object.defineProperty(Set.prototype, 'length', {
        configurable: true, // needed for testing
        get: () => {
            throw new Error('Set.length is not supported. Use Set.size instead.');
        },
    });
    Object.defineProperty(Map.prototype, 'length', {
        configurable: true, // needed for testing
        get: () => {
            throw new Error('Map.length is not supported. Use Map.size instead.');
        },
    });
}

/**
 * Get closest parent which match selector
 */
export function getClosestParent(elem, selector) {
    // Element.matches() polyfill
    if (!Element.prototype.matches) {
        Element.prototype.matches =
            Element.prototype.matchesSelector ||
            Element.prototype.mozMatchesSelector ||
            Element.prototype.msMatchesSelector ||
            Element.prototype.oMatchesSelector ||
            Element.prototype.webkitMatchesSelector ||
            ((s) => {
                const matches = (this.document || this.ownerDocument).querySelectorAll(s);
                let i = matches.length - 1;
                while (i >= 0 && matches.item(i) !== this) {
                    i--;
                }
                return i > -1;
            });
    }

    // Get the closest matching element
    let currentElem = elem;
    for (; currentElem && currentElem !== document; currentElem = currentElem.parentNode) {
        if (currentElem.matches(selector)) {
            return currentElem;
        }
    }
    return null;
}

export function getSortedUsers(reactions, currentUserId, profiles, teammateNameDisplay) {
    // Sort users by who reacted first with "you" being first if the current user reacted

    let currentUserReacted = false;
    const sortedReactions = reactions.sort((a, b) => a.create_at - b.create_at);
    const users = sortedReactions.reduce((accumulator, current) => {
        if (current.user_id === currentUserId) {
            currentUserReacted = true;
        } else {
            const user = profiles.find((u) => u.id === current.user_id);
            if (user) {
                accumulator.push(displayUsername(user, teammateNameDisplay));
            }
        }
        return accumulator;
    }, []);

    if (currentUserReacted) {
        users.unshift(Utils.localizeMessage('reaction.you', 'You'));
    }

    return {currentUserReacted, users};
}

const BOLD_MD = '**';
const ITALIC_MD = '*';

/**
 * Applies bold/italic/link markdown on textbox associated with event and returns
 * modified text alongwith modified selection positions.
 */
export function applyHotkeyMarkdown(e) {
    e.preventDefault();

    if (e.keyCode === Constants.KeyCodes.B[1] || e.keyCode === Constants.KeyCodes.I[1]) {
        return applyBoldItalicMarkdown(e);
    } else if (e.keyCode === Constants.KeyCodes.K[1]) {
        return applyLinkMarkdown(e);
    }

    throw Error('Unsupported key code: ' + e.keyCode);
}

function applyBoldItalicMarkdown(e) {
    const el = e.target;
    const {selectionEnd, selectionStart, value} = el;

    // <prefix> <selection> <suffix>
    const prefix = value.substring(0, selectionStart);
    const selection = value.substring(selectionStart, selectionEnd);
    const suffix = value.substring(selectionEnd);

    // Is it italic hot key on existing bold markdown? i.e. italic on **haha**
    let isItalicFollowedByBold = false;
    let delimiter = '';

    if (e.keyCode === Constants.KeyCodes.B[1]) {
        delimiter = BOLD_MD;
    } else if (e.keyCode === Constants.KeyCodes.I[1]) {
        delimiter = ITALIC_MD;
        isItalicFollowedByBold = prefix.endsWith(BOLD_MD) && suffix.startsWith(BOLD_MD);
    }

    // Does the selection have current hotkey's markdown?
    const hasCurrentMarkdown = prefix.endsWith(delimiter) && suffix.startsWith(delimiter);

    // Does current selection have both of the markdown around it? i.e. ***haha***
    const hasItalicAndBold = prefix.endsWith(BOLD_MD + ITALIC_MD) && suffix.startsWith(BOLD_MD + ITALIC_MD);

    let newValue = '';
    let newStart = 0;
    let newEnd = 0;
    if (hasItalicAndBold || (hasCurrentMarkdown && !isItalicFollowedByBold)) {
        // message already has the markdown; remove it
        newValue = prefix.substring(0, prefix.length - delimiter.length) + selection + suffix.substring(delimiter.length);
        newStart = selectionStart - delimiter.length;
        newEnd = selectionEnd - delimiter.length;
    } else {
        // Add italic or bold markdown
        newValue = prefix + delimiter + selection + delimiter + suffix;
        newStart = selectionStart + delimiter.length;
        newEnd = selectionEnd + delimiter.length;
    }

    return {
        message: newValue,
        selectionStart: newStart,
        selectionEnd: newEnd,
    };
}

function applyLinkMarkdown(e) {
    const el = e.target;
    const {selectionEnd, selectionStart, value} = el;

    // <prefix> <selection> <suffix>
    const prefix = value.substring(0, selectionStart);
    const selection = value.substring(selectionStart, selectionEnd);
    const suffix = value.substring(selectionEnd);

    const delimiterStart = '[';
    const delimiterEnd = '](url)';

    // Does the selection have link markdown?
    const hasMarkdown = prefix.endsWith(delimiterStart) && suffix.startsWith(delimiterEnd);

    let newValue = '';
    let newStart = 0;
    let newEnd = 0;

    // When url is to be selected in [...](url), selection cursors need to shift by this much.
    const urlShift = delimiterStart.length + 2; // ']'.length + ']('.length
    if (hasMarkdown) {
        // message already has the markdown; remove it
        newValue = prefix.substring(0, prefix.length - delimiterStart.length) + selection + suffix.substring(delimiterEnd.length);
        newStart = selectionStart - delimiterStart.length;
        newEnd = selectionEnd - delimiterStart.length;
    } else if (value.length === 0) {
        // no input; Add [|](url)
        newValue = delimiterStart + delimiterEnd;
        newStart = delimiterStart.length;
        newEnd = delimiterStart.length;
    } else if (selectionStart < selectionEnd) {
        // there is something selected; put markdown around it and preserve selection
        newValue = prefix + delimiterStart + selection + delimiterEnd + suffix;
        newStart = selectionEnd + urlShift;
        newEnd = newStart + urlShift;
    } else {
        // nothing is selected
        const spaceBefore = prefix.charAt(prefix.length - 1) === ' ';
        const spaceAfter = suffix.charAt(0) === ' ';
        const cursorBeforeWord = ((selectionStart !== 0 && spaceBefore && !spaceAfter) ||
                                  (selectionStart === 0 && !spaceAfter));
        const cursorAfterWord = ((selectionEnd !== value.length && spaceAfter && !spaceBefore) ||
                                 (selectionEnd === value.length && !spaceBefore));

        if (cursorBeforeWord) {
            // cursor before a word
            const word = value.substring(selectionStart, findWordEnd(value, selectionStart));

            newValue = prefix + delimiterStart + word + delimiterEnd + suffix.substring(word.length);
            newStart = selectionStart + word.length + urlShift;
            newEnd = newStart + urlShift;
        } else if (cursorAfterWord) {
            // cursor after a word
            const cursorAtEndOfLine = (selectionStart === selectionEnd && selectionEnd === value.length);
            if (cursorAtEndOfLine) {
                // cursor at end of line
                newValue = value + ' ' + delimiterStart + delimiterEnd;
                newStart = selectionEnd + 1 + delimiterStart.length;
                newEnd = newStart;
            } else {
                // cursor not at end of line
                const word = value.substring(findWordStart(value, selectionStart), selectionStart);

                newValue = prefix.substring(0, prefix.length - word.length) + delimiterStart + word + delimiterEnd + suffix;
                newStart = selectionStart + urlShift;
                newEnd = newStart + urlShift;
            }
        } else {
            // cursor is in between a word
            const wordStart = findWordStart(value, selectionStart);
            const wordEnd = findWordEnd(value, selectionStart);
            const word = value.substring(wordStart, wordEnd);

            newValue = prefix.substring(0, wordStart) + delimiterStart + word + delimiterEnd + value.substring(wordEnd);
            newStart = wordEnd + urlShift;
            newEnd = newStart + urlShift;
        }
    }

    return {
        message: newValue,
        selectionStart: newStart,
        selectionEnd: newEnd,
    };
}

function findWordEnd(text, start) {
    const wordEnd = text.indexOf(' ', start);
    return wordEnd === -1 ? text.length : wordEnd;
}

function findWordStart(text, start) {
    const wordStart = text.lastIndexOf(' ', start - 1) + 1;
    return wordStart === -1 ? 0 : wordStart;
}

/**
 * Adjust selection to correct text when there is Italic markdown (_) around selected text.
 */
export function adjustSelection(inputBox, e) {
    const el = e.target;
    const {selectionEnd, selectionStart, value} = el;

    if (selectionStart === selectionEnd) {
        // nothing selected.
        return;
    }

    e.preventDefault();

    const firstUnderscore = value.charAt(selectionStart) === '_';
    const lastUnderscore = value.charAt(selectionEnd - 1) === '_';

    const spaceBefore = value.charAt(selectionStart - 1) === ' ';
    const spaceAfter = value.charAt(selectionEnd) === ' ';

    if (firstUnderscore && lastUnderscore && (spaceBefore || spaceAfter)) {
        setSelectionRange(inputBox, selectionStart + 1, selectionEnd - 1);
    }
}

export function getNextBillingDate() {
    const nextBillingDate = moment().add(1, 'months').startOf('month');
    return nextBillingDate.format('MMM D, YYYY');
}

export function stringToNumber(s) {
    if (!s) {
        return 0;
    }

    return parseInt(s, 10);
}<|MERGE_RESOLUTION|>--- conflicted
+++ resolved
@@ -538,16 +538,7 @@
         changeCss('.sidebar--left .team__header .user__name, .app__body .sidebar--menu .team__header .user__name', 'color:' + changeOpacity(theme.sidebarHeaderTextColor, 0.8));
         changeCss('.sidebar--left .team__header:hover .user__name, .app__body .sidebar--menu .team__header:hover .user__name', 'color:' + theme.sidebarHeaderTextColor);
         changeCss('.app__body .modal .modal-header .modal-title, .app__body .modal .modal-header .modal-title .name', 'color:' + theme.sidebarHeaderTextColor);
-<<<<<<< HEAD
-        changeCss('.app__body #navbar_wrapper .navbar-default .navbar-brand', 'color:' + theme.sidebarHeaderTextColor);
-        changeCss('.app__body #navbar_wrapper .navbar-default .navbar-toggle .icon-bar', 'background:' + theme.sidebarHeaderTextColor);
-        changeCss('.app__body .post-list__timestamp > div, .app__body .multi-teams .team-container a:hover .team-btn__content, .app__body .multi-teams .team-container.active .team-btn__content', 'border-color:' + changeOpacity(theme.sidebarHeaderTextColor, 0.5));
-        changeCss('.app__body .team-btn', 'border-color:' + changeOpacity(theme.sidebarHeaderTextColor, 0.3));
-        changeCss('@media(max-width: 768px){.app__body .search-bar__container', 'color:' + theme.sidebarHeaderTextColor);
-        changeCss('.app__body .navbar-right__icon', 'background:' + changeOpacity(theme.sidebarHeaderTextColor, 0.2));
-=======
         changeCss('.app__body .post-list__timestamp > div, .app__body .multi-teams .team-sidebar .team-wrapper .team-container a:hover .team-btn__content, .app__body .multi-teams .team-sidebar .team-wrapper .team-container.active .team-btn__content', 'border-color:' + changeOpacity(theme.sidebarHeaderTextColor, 0.5));
->>>>>>> 7bff67e0
         changeCss('.app__body .navbar-right__icon:hover, .app__body .navbar-right__icon:focus', 'background:' + changeOpacity(theme.sidebarHeaderTextColor, 0.3));
         changeCss('.emoji-picker .emoji-picker__header, .emoji-picker .emoji-picker__header .emoji-picker__header-close-button', 'color:' + theme.sidebarHeaderTextColor);
     }
