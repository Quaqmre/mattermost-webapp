--- conflicted
+++ resolved
@@ -134,10 +134,6 @@
 
                 unreadChannels.push(channel);
             }
-<<<<<<< HEAD
-            if (currentChannelId && unreadChannels.findIndex((channel) => channel.id === currentChannelId) === -1) {
-                unreadChannels.push(allChannels[currentChannelId]);
-=======
 
             // This selector is used for both the unread filter and the unreads category which treat the current
             // channel differently
@@ -147,7 +143,6 @@
                 if (currentChannelId && unreadChannels.findIndex((channel) => channel.id === currentChannelId) === -1) {
                     unreadChannels.push(allChannels[currentChannelId]);
                 }
->>>>>>> 1c867956
             }
 
             return unreadChannels;
